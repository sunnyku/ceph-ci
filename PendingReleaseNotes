--- conflicted
+++ resolved
@@ -126,7 +126,6 @@
   your cluster then your configuration should be adjusted in order to
   avoid reverting to the default value.
 
-<<<<<<< HEAD
 * *rados list-inconsistent-obj format changes:*
 
   * Various error strings have been improved.  For example, the "oi" or "oi_attr"
@@ -174,10 +173,9 @@
 
 * The Ceph LZ4 compression plugin is now enabled by default, and introduces
   a new build depdendency.
-=======
+
 * The 'osd force-create-pg' command now requires a force option to
   proceed because the command is dangerous: it declares that data loss
   is permanent and instructs the cluster to proceed with an empty PG
   in its place, without making any further efforts to find the missing
   data.
->>>>>>> 41234c9e

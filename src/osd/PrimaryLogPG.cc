--- conflicted
+++ resolved
@@ -7739,25 +7739,7 @@
     delta_stats.num_bytes += new_size;
     oi.size = new_size;
   }
-<<<<<<< HEAD
-=======
-  if (oi.has_extents()) {
-    delta_stats.num_bytes -= oi.extents.size();
-    if (write_full) {
-      // oi.size may shrink
-      oi.extents.clear();
-      assert(offset == 0);
-      if (length) {
-        oi.extents.insert(0, length);
-      }
-    } else {
-      if (length) {
-        oi.extents.union_of(ch); // deduplicated
-      }
-    }
-    delta_stats.num_bytes += oi.extents.size();
-  }
-  
+
   if (oi.has_manifest() && oi.manifest.is_chunked()) {
     for (auto &p : oi.manifest.chunk_map) {
       if ((p.first <= offset && p.first + p.second.length > offset) ||
@@ -7766,7 +7748,6 @@
       }
     }
   }
->>>>>>> 585ffbec
   delta_stats.num_wr++;
   delta_stats.num_wr_kb += SHIFT_ROUND_UP(length, 10);
 }

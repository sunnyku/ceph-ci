--- conflicted
+++ resolved
@@ -193,11 +193,8 @@
 #define MSG_MDS_HEARTBEAT          0x500  // for mds load balancer
 #define MSG_MDS_METRICS            0x501  // for mds metric aggregator
 #define MSG_MDS_PING               0x502  // for mds pinger
-<<<<<<< HEAD
 #define MSG_MDS_RSTATS             0x503
-=======
-#define MSG_MDS_SCRUB_STATS        0x503  // for mds scrub stack
->>>>>>> a604d03a
+#define MSG_MDS_SCRUB_STATS        0x504  // for mds scrub stack
 
 // *** generic ***
 #define MSG_TIMECHECK             0x600

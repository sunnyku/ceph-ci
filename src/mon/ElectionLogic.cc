// -*- mode:C++; tab-width:8; c-basic-offset:2; indent-tabs-mode:t -*- 
// vim: ts=8 sw=2 smarttab
/*
 * Ceph - scalable distributed file system
 *
 * Copyright (C) 2004-2006 Sage Weil <sage@newdream.net>
 *
 * This is free software; you can redistribute it and/or
 * modify it under the terms of the GNU Lesser General Public
 * License version 2.1, as published by the Free Software 
 * Foundation.  See file COPYING.
 * 
 */

#include "ElectionLogic.h"

#include "include/ceph_assert.h"
#include "common/dout.h"

#define dout_subsys ceph_subsys_mon
#undef dout_prefix
#define dout_prefix _prefix(_dout, epoch, elector)
static ostream& _prefix(std::ostream *_dout, epoch_t epoch, ElectionOwner* elector) {
  return *_dout << "paxos." << elector->get_my_rank()
		<< ").electionLogic(" <<  epoch << ") ";
}
void ElectionLogic::init()
{
  epoch = elector->read_persisted_epoch();
  if (!epoch) {
    ldout(cct, 1) << "init, first boot, initializing epoch at 1 " << dendl;
    epoch = 1;
  } else if (epoch % 2) {
    ldout(cct, 1) << "init, last seen epoch " << epoch
	    << ", mid-election, bumping" << dendl;
    ++epoch;
    elector->persist_epoch(epoch);
  } else {
    ldout(cct, 1) << "init, last seen epoch " << epoch << dendl;
  }
}

void ElectionLogic::bump_epoch(epoch_t e)
{
  ldout(cct, 10) << __func__ << epoch << " to " << e << dendl;
  ceph_assert(epoch <= e);
  epoch = e;
  peer_tracker->increase_epoch(e);
  elector->persist_epoch(epoch);
  // clear up some state
  electing_me = false;
  acked_me.clear();
  elector->notify_bump_epoch();
}

void ElectionLogic::declare_standalone_victory()
{
  assert(elector->paxos_size() == 1 && elector->get_my_rank() == 0);
  init();
  bump_epoch(epoch+1);
}

void ElectionLogic::clear_live_election_state()
{
  leader_acked = -1;
  electing_me = false;
  reset_stable_tracker();
  leader_peer_tracker.reset();
}

void ElectionLogic::reset_stable_tracker()
{
  stable_peer_tracker.reset(new ConnectionTracker(*peer_tracker));
}

void ElectionLogic::connectivity_bump_epoch_in_election(epoch_t mepoch)
{
  ceph_assert(mepoch > epoch);
  bump_epoch(mepoch);
  reset_stable_tracker();
  double lscore, my_score;
  my_score = connectivity_election_score(elector->get_my_rank());
  lscore = connectivity_election_score(leader_acked);
  if (my_score > lscore) {
    leader_acked = -1;
    leader_peer_tracker.reset();
  }
}

void ElectionLogic::start()
{
  if (!participating) {
    ldout(cct, 0) << "not starting new election -- not participating" << dendl;
    return;
  }
  ldout(cct, 5) << "start -- can i be leader?" << dendl;

  acked_me.clear();
  init();
  
  // start by trying to elect me
  if (epoch % 2 == 0) {
    bump_epoch(epoch+1);  // odd == election cycle
  } else {
    elector->validate_store();
  }
  acked_me.insert(elector->get_my_rank());
  clear_live_election_state();
  reset_stable_tracker();
  electing_me = true;

  bufferlist bl;
  if (strategy == CONNECTIVITY) {
    stable_peer_tracker->encode(bl);
  }
    elector->propose_to_peers(epoch, bl);
  elector->_start();
}

void ElectionLogic::defer(int who)
{
  if (strategy == CLASSIC) {
      ldout(cct, 5) << "defer to " << who << dendl;
      ceph_assert(who < elector->get_my_rank());
  } else {
    ldout(cct, 5) << "defer to " << who << ", disallowed_leaders=" << elector->get_disallowed_leaders() << dendl;
    ceph_assert(!elector->get_disallowed_leaders().count(who));
  }

  if (electing_me) {
    // drop out
    acked_me.clear();
    electing_me = false;
  }

  // ack them
  leader_acked = who;
  elector->_defer_to(who);
}

void ElectionLogic::end_election_period()
{
  ldout(cct, 5) << "election period ended" << dendl;
  
  // did i win?
  if (electing_me &&
      acked_me.size() > (elector->paxos_size() / 2)) {
    // i win
    declare_victory();
  } else {
    // whoever i deferred to didn't declare victory quickly enough.
    if (elector->ever_participated())
      start();
    else
      elector->reset_election();
  }
}


void ElectionLogic::declare_victory()
{
  ldout(cct, 5) << "I win! acked_me=" << acked_me << dendl;
  last_election_winner = elector->get_my_rank();
  last_voted_for = last_election_winner;
  clear_live_election_state();

  set<int> new_quorum;
  new_quorum.swap(acked_me);
  
  ceph_assert(epoch % 2 == 1);  // election
  bump_epoch(epoch+1);     // is over!

  elector->message_victory(new_quorum);
}

bool ElectionLogic::propose_classic_prefix(int from, epoch_t mepoch)
{
  if (mepoch > epoch) {
    bump_epoch(mepoch);
  } else if (mepoch < epoch) {
    // got an "old" propose,
    if (epoch % 2 == 0 &&    // in a non-election cycle
	!elector->is_current_member(from)) {  // from someone outside the quorum
      // a mon just started up, call a new election so they can rejoin!
      ldout(cct, 5) << " got propose from old epoch, "
	      << from << " must have just started" << dendl;
      // we may be active; make sure we reset things in the monitor appropriately.
      elector->trigger_new_election();
    } else {
      ldout(cct, 5) << " ignoring old propose" << dendl;
<<<<<<< HEAD
    }
    return true;
  }
  return false;
}

void ElectionLogic::receive_propose(int from, epoch_t mepoch,
				    const ConnectionTracker *ct)
{
  switch (strategy) {
  case CLASSIC:
    propose_classic_handler(from, mepoch);
    break;
  case DISALLOW:
    propose_disallow_handler(from, mepoch);
    break;
  case CONNECTIVITY:
    propose_connectivity_handler(from, mepoch, ct);
    break;
  default:
    ceph_assert(0 == "how did election strategy become an invalid value?");
  }
}

void ElectionLogic::propose_disallow_handler(int from, epoch_t mepoch)
{
  if (propose_classic_prefix(from, mepoch)) {
    return;
  }
  const set<int>& disallowed_leaders = elector->get_disallowed_leaders();
  int my_rank = elector->get_my_rank();
  bool me_disallowed = disallowed_leaders.count(my_rank);
  bool from_disallowed = disallowed_leaders.count(from);
  bool my_win = !me_disallowed && // we are allowed to lead
    (my_rank < from || from_disallowed); // we are a better choice than them
  bool their_win = !from_disallowed && // they are allowed to lead
    (my_rank > from || me_disallowed) && // they are a better choice than us
    (leader_acked < 0 || leader_acked >= from); // they are a better choice than our previously-acked choice
    
  
  if (my_win) {
    // i would win over them.
    if (leader_acked >= 0) {        // we already acked someone
      ceph_assert(leader_acked < from || from_disallowed);  // and they still win, of course
      ldout(cct, 5) << "no, we already acked " << leader_acked << dendl;
    } else {
      // wait, i should win!
      if (!electing_me) {
	elector->trigger_new_election();
      }
    }
  } else {
    // they would win over me
    if (their_win) {
      defer(from);
    } else {
      // ignore them!
      ldout(cct, 5) << "no, we already acked " << leader_acked << dendl;
=======
>>>>>>> 19928c13
    }
    return;
  }
}

void ElectionLogic::propose_classic_handler(int from, epoch_t mepoch)
{
  if (propose_classic_prefix(from, mepoch)) {
    return;
  }
  if (elector->get_my_rank() < from) {
    // i would win over them.
    if (leader_acked >= 0) {        // we already acked someone
      ceph_assert(leader_acked < from);  // and they still win, of course
      ldout(cct, 5) << "no, we already acked " << leader_acked << dendl;
    } else {
      // wait, i should win!
      if (!electing_me) {
	elector->trigger_new_election();
      }
    }
  } else {
    // they would win over me
    if (leader_acked < 0 || // haven't acked anyone yet, or
	leader_acked > from ||   // they would win over who you did ack, or
	leader_acked == from) {  // this is the guy we're already deferring to
      defer(from);
    } else {
      // ignore them!
      ldout(cct, 5) << "no, we already acked " << leader_acked << dendl;
    }
  }
}

double ElectionLogic::connectivity_election_score(int rank)
{
  if (elector->get_disallowed_leaders().count(rank)) {
    return 0;
  }
  double score;
  int liveness;
  if (stable_peer_tracker) {
    stable_peer_tracker->get_total_connection_score(rank, &score, &liveness);
  } else {
    peer_tracker->get_total_connection_score(rank, &score, &liveness);
  }
  return score;
}

void ElectionLogic::propose_connectivity_handler(int from, epoch_t mepoch,
						 const ConnectionTracker *ct)
{
  if ((epoch % 2 == 0) &&
      last_election_winner != elector->get_my_rank() &&
      !elector->is_current_member(from)) {
    // To prevent election flapping, peons ignore proposals from out-of-quorum
    // peers unless their vote would materially change from the last election
    int best_scorer = 0;
    double best_score = 0;
    double last_voted_for_score = 0;
    for (unsigned i = 0; i < elector->paxos_size(); ++i) {
      double score = connectivity_election_score(i);
      if (score > best_score) {
	best_scorer = i;
	best_score = score;
      }
      if (last_voted_for >= 0 && i == static_cast<unsigned>(last_voted_for)) {
	last_voted_for_score = score;
      }
    }
    if (best_scorer == last_voted_for ||
	(best_score - last_voted_for_score < ignore_propose_margin)) {
      // drop this message; it won't change our vote so we defer to leader
      return;
    }
  }
  if (mepoch > epoch) {
    connectivity_bump_epoch_in_election(mepoch);
  } else if (mepoch < epoch) {
    // got an "old" propose,
    if (epoch % 2 == 0 &&    // in a non-election cycle
	!elector->is_current_member(from)) {  // from someone outside the quorum
      // a mon just started up, call a new election so they can rejoin!
      ldout(cct, 5) << " got propose from old epoch, "
	      << from << " must have just started" << dendl;
      // we may be active; make sure we reset things in the monitor appropriately.
      elector->trigger_new_election();
    } else {
      ldout(cct, 5) << " ignoring old propose" << dendl;
    }
    return;
  }

  int my_rank = elector->get_my_rank();
  double my_score = connectivity_election_score(my_rank);
  double from_score = connectivity_election_score(from);
  double leader_score = 0;
  if (leader_acked >= 0) {
    leader_score = connectivity_election_score(leader_acked);
  }

  ldout(cct, 30) << "propose from rank=" << from << ", tracker: "
		 << (stable_peer_tracker ? *stable_peer_tracker : *peer_tracker) << dendl;

  ldout(cct, 10) << "propose from rank=" << from << ",score=" << from_score
		 << "; my score=" << my_score
		 << "; currently acked " << leader_acked
		 << ",score=" << leader_score << dendl;

  bool my_win = (my_score > 0) && // My score is non-zero; I am allowed to lead
    ((my_rank < from && my_score >= from_score) || // We have same scores and I have lower rank, or
     (my_score > from_score)); // my score is higher
  
  bool their_win = (from_score > 0) && // Their score is non-zero; they're allowed to lead, AND
    ((from < my_rank && from_score >= my_score) || // Either they have lower rank and same score, or
     (from_score > my_score)) && // their score is higher, AND
    ((from <= leader_acked && from_score >= leader_score) || // same conditions compared to leader, or IS leader
     (from_score > leader_score));

  if (my_win) {
    // i would win over them.
    if (leader_acked >= 0) {        // we already acked someone
      ceph_assert(leader_score >= from_score);  // and they still win, of course
      ldout(cct, 5) << "no, we already acked " << leader_acked << dendl;
    } else {
      // wait, i should win!
      if (!electing_me) {
	elector->trigger_new_election();
      }
    }
  } else {
    // they would win over me
    if (their_win || from == leader_acked) {
      if (leader_acked >= 0 && from != leader_acked) {
	// we have to make sure our acked leader will ALSO defer to them, or else
	// we can't, to maintain guarantees!
	double leader_from_score;
	int leader_from_liveness;
	leader_peer_tracker->
	  get_total_connection_score(from, &leader_from_score,
				     &leader_from_liveness);
	double leader_leader_score;
	int leader_leader_liveness;
	leader_peer_tracker->
	  get_total_connection_score(leader_acked, &leader_leader_score,
				     &leader_leader_liveness);
	if ((from < leader_acked && leader_from_score >= leader_leader_score) ||
	    (leader_from_score > leader_leader_score)) {
	  defer(from);
	  leader_peer_tracker.reset(new ConnectionTracker(*ct));
	} else { // we can't defer to them *this* round even though they should win...
	  double cur_leader_score, cur_from_score;
	  int cur_leader_live, cur_from_live;
	  peer_tracker->get_total_connection_score(leader_acked, &cur_leader_score, &cur_leader_live);
	  peer_tracker->get_total_connection_score(from, &cur_from_score, &cur_from_live);
	  if ((from < leader_acked && cur_from_score >= cur_leader_score) ||
	      (cur_from_score > cur_leader_score)) {
	    ldout(cct, 5) << "Bumping epoch and starting new election; acked "
			  << leader_acked << " should defer to " << from
			  << " but there is score disagreement!" << dendl;
	    bump_epoch(epoch+1);
	    start();
	  } else {
	    ldout(cct, 5) << "no, we already acked " << leader_acked
			  << " and it won't defer to " << from
			  << " despite better round scores" << dendl;
	  }
	}
      } else {
	defer(from);
	leader_peer_tracker.reset(new ConnectionTracker(*ct));
      }
    } else {
      // ignore them!
      ldout(cct, 5) << "no, we already acked " << leader_acked << " with score >=" << from_score << dendl;
    }
  }
}

void ElectionLogic::receive_ack(int from, epoch_t from_epoch)
{
  ceph_assert(from_epoch % 2 == 1); // sender in an election epoch
  if (from_epoch > epoch) {
    ldout(cct, 5) << "woah, that's a newer epoch, i must have rebooted.  bumping and re-starting!" << dendl;
    bump_epoch(from_epoch);
    start();
    return;
  }
  // is that _everyone_?
  if (electing_me) {
    acked_me.insert(from);
    if (acked_me.size() == elector->paxos_size()) {
      // if yes, shortcut to election finish
      declare_victory();
    }
  } else {
    // ignore, i'm deferring already.
    ceph_assert(leader_acked >= 0);
  }
}

bool ElectionLogic::victory_makes_sense(int from)
{
  bool makes_sense = false;
  switch (strategy) {
  case CLASSIC:
    makes_sense = (from < elector->get_my_rank());
    break;
  case DISALLOW:
    makes_sense = (from < elector->get_my_rank()) ||
      elector->get_disallowed_leaders().count(elector->get_my_rank());
    break;
  case CONNECTIVITY:
    double my_score, leader_score;
    my_score = connectivity_election_score(elector->get_my_rank());
    leader_score = connectivity_election_score(from);
    ldout(cct, 5) << "victory from " << from << " makes sense? lscore:"
		  << leader_score
		  << "; my score:" << my_score << dendl;

    makes_sense = (leader_score >= my_score);
    break;
  default:
    ceph_assert(0 == "how did you get a nonsense election strategy assigned?");
  }
  return makes_sense;
}

bool ElectionLogic::receive_victory_claim(int from, epoch_t from_epoch)
{
  ceph_assert(victory_makes_sense(from));

  last_election_winner = from;
  last_voted_for = leader_acked;
  clear_live_election_state();

  // i should have seen this election if i'm getting the victory.
  if (from_epoch != epoch + 1) { 
    ldout(cct, 5) << "woah, that's a funny epoch, i must have rebooted.  bumping and re-starting!" << dendl;
    bump_epoch(from_epoch);
    start();
    return false;
  }

  bump_epoch(from_epoch);

  // they win
  return true;
}<|MERGE_RESOLUTION|>--- conflicted
+++ resolved
@@ -188,7 +188,6 @@
       elector->trigger_new_election();
     } else {
       ldout(cct, 5) << " ignoring old propose" << dendl;
-<<<<<<< HEAD
     }
     return true;
   }
@@ -247,8 +246,6 @@
     } else {
       // ignore them!
       ldout(cct, 5) << "no, we already acked " << leader_acked << dendl;
-=======
->>>>>>> 19928c13
     }
     return;
   }

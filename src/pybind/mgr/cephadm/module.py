import json
import errno
import logging
from collections import defaultdict
from contextlib import contextmanager
from functools import wraps
from tempfile import TemporaryDirectory
from threading import Event

import string
from typing import List, Dict, Optional, Callable, Tuple, TypeVar, \
    Any, Set, TYPE_CHECKING, cast, Iterator

import datetime
import six
import os
import random
import tempfile
import multiprocessing.pool
import shutil
import subprocess

from ceph.deployment import inventory
from ceph.deployment.drive_group import DriveGroupSpec
from ceph.deployment.service_spec import \
    NFSServiceSpec, ServiceSpec, PlacementSpec, assert_valid_host

from mgr_module import MgrModule, HandleCommandResult
import orchestrator
from orchestrator import OrchestratorError, OrchestratorValidationError, HostSpec, \
    CLICommandMeta
from orchestrator._interface import GenericSpec

from . import remotes
from . import utils
from .migrations import Migrations
from .services.cephadmservice import MonService, MgrService, MdsService, RgwService, \
    RbdMirrorService, CrashService, CephadmService
from .services.iscsi import IscsiService
from .services.nfs import NFSService
from .services.osd import RemoveUtil, OSDRemoval, OSDService
from .services.monitoring import GrafanaService, AlertmanagerService, PrometheusService, \
    NodeExporterService
from .schedule import HostAssignment, HostPlacementSpec
from .inventory import Inventory, SpecStore, HostCache
from .upgrade import CEPH_UPGRADE_ORDER, CephadmUpgrade
from .template import TemplateMgr

try:
    import remoto
    # NOTE(mattoliverau) Patch remoto until remoto PR
    # (https://github.com/alfredodeza/remoto/pull/56) lands
    from distutils.version import StrictVersion
    if StrictVersion(remoto.__version__) <= StrictVersion('1.2'):
        def remoto_has_connection(self):
            return self.gateway.hasreceiver()

        from remoto.backends import BaseConnection
        BaseConnection.has_connection = remoto_has_connection
    import remoto.process
    import execnet.gateway_bootstrap
except ImportError as e:
    remoto = None
    remoto_import_error = str(e)

try:
    from typing import List
except ImportError:
    pass

logger = logging.getLogger(__name__)

T = TypeVar('T')

DEFAULT_SSH_CONFIG = """
Host *
  User root
  StrictHostKeyChecking no
  UserKnownHostsFile /dev/null
  ConnectTimeout=30
"""

DATEFMT = '%Y-%m-%dT%H:%M:%S.%f'
CEPH_DATEFMT = '%Y-%m-%dT%H:%M:%S.%fZ'

CEPH_TYPES = set(CEPH_UPGRADE_ORDER)


def forall_hosts(f: Callable[..., T]) -> Callable[..., List[T]]:
    @wraps(f)
    def forall_hosts_wrapper(*args) -> List[T]:

        # Some weired logic to make calling functions with multiple arguments work.
        if len(args) == 1:
            vals = args[0]
            self = None
        elif len(args) == 2:
            self, vals = args
        else:
            assert 'either f([...]) or self.f([...])'

        def do_work(arg):
            if not isinstance(arg, tuple):
                arg = (arg, )
            try:
                if self:
                    return f(self, *arg)
                return f(*arg)
            except Exception as e:
                logger.exception(f'executing {f.__name__}({args}) failed.')
                raise

        assert CephadmOrchestrator.instance is not None
        return CephadmOrchestrator.instance._worker_pool.map(do_work, vals)


    return forall_hosts_wrapper


class CephadmCompletion(orchestrator.Completion):
    def evaluate(self):
        self.finalize(None)

def trivial_completion(f: Callable) -> Callable[..., CephadmCompletion]:
    """
    Decorator to make CephadmCompletion methods return
    a completion object that executes themselves.
    """

    @wraps(f)
    def wrapper(*args, **kwargs):
        return CephadmCompletion(on_complete=lambda _: f(*args, **kwargs))

    return wrapper


@six.add_metaclass(CLICommandMeta)
class CephadmOrchestrator(orchestrator.Orchestrator, MgrModule):

    _STORE_HOST_PREFIX = "host"

    instance = None
    NATIVE_OPTIONS = []  # type: List[Any]
    MODULE_OPTIONS: List[dict] = [
        {
            'name': 'ssh_config_file',
            'type': 'str',
            'default': None,
            'desc': 'customized SSH config file to connect to managed hosts',
        },
        {
            'name': 'device_cache_timeout',
            'type': 'secs',
            'default': 30 * 60,
            'desc': 'seconds to cache device inventory',
        },
        {
            'name': 'daemon_cache_timeout',
            'type': 'secs',
            'default': 10 * 60,
            'desc': 'seconds to cache service (daemon) inventory',
        },
        {
            'name': 'host_check_interval',
            'type': 'secs',
            'default': 10 * 60,
            'desc': 'how frequently to perform a host check',
        },
        {
            'name': 'mode',
            'type': 'str',
            'enum_allowed': ['root', 'cephadm-package'],
            'default': 'root',
            'desc': 'mode for remote execution of cephadm',
        },
        {
            'name': 'container_image_base',
            'default': 'docker.io/ceph/ceph',
            'desc': 'Container image name, without the tag',
            'runtime': True,
        },
        {
            'name': 'container_image_prometheus',
            'default': 'prom/prometheus:v2.18.1',
            'desc': 'Prometheus container image',
        },
        {
            'name': 'container_image_grafana',
            'default': 'ceph/ceph-grafana:6.6.2',
            'desc': 'Prometheus container image',
        },
        {
            'name': 'container_image_alertmanager',
            'default': 'prom/alertmanager:v0.20.0',
            'desc': 'Prometheus container image',
        },
        {
            'name': 'container_image_node_exporter',
            'default': 'prom/node-exporter:v0.18.1',
            'desc': 'Prometheus container image',
        },
        {
            'name': 'warn_on_stray_hosts',
            'type': 'bool',
            'default': True,
            'desc': 'raise a health warning if daemons are detected on a host '
                    'that is not managed by cephadm',
        },
        {
            'name': 'warn_on_stray_daemons',
            'type': 'bool',
            'default': True,
            'desc': 'raise a health warning if daemons are detected '
                    'that are not managed by cephadm',
        },
        {
            'name': 'warn_on_failed_host_check',
            'type': 'bool',
            'default': True,
            'desc': 'raise a health warning if the host check fails',
        },
        {
            'name': 'log_to_cluster',
            'type': 'bool',
            'default': True,
            'desc': 'log to the "cephadm" cluster log channel"',
        },
        {
            'name': 'allow_ptrace',
            'type': 'bool',
            'default': False,
            'desc': 'allow SYS_PTRACE capability on ceph containers',
            'long_desc': 'The SYS_PTRACE capability is needed to attach to a '
                         'process with gdb or strace.  Enabling this options '
                         'can allow debugging daemons that encounter problems '
                         'at runtime.',
        },
        {
            'name': 'prometheus_alerts_path',
            'type': 'str',
            'default': '/etc/prometheus/ceph/ceph_default_alerts.yml',
            'desc': 'location of alerts to include in prometheus deployments',
        },
        {
            'name': 'migration_current',
            'type': 'int',
            'default': None,
            'desc': 'internal - do not modify',
            # used to track track spec and other data migrations.
        },
        {
            'name': 'config_dashboard',
            'type': 'bool',
            'default': True,
            'desc': 'manage configs like API endpoints in Dashboard.'
        },
        {
            'name': 'manage_etc_ceph_ceph_conf',
            'type': 'bool',
            'default': False,
            'desc': 'Manage and own /etc/ceph/ceph.conf on the hosts.',
        },
    ]

    def __init__(self, *args, **kwargs):
        super(CephadmOrchestrator, self).__init__(*args, **kwargs)
        self._cluster_fsid = self.get('mon_map')['fsid']

        # for serve()
        self.run = True
        self.event = Event()

        if self.get_store('pause'):
            self.paused = True
        else:
            self.paused = False

        # for mypy which does not run the code
        if TYPE_CHECKING:
            self.ssh_config_file = None  # type: Optional[str]
            self.device_cache_timeout = 0
            self.daemon_cache_timeout = 0
            self.host_check_interval = 0
            self.mode = ''
            self.container_image_base = ''
            self.container_image_prometheus = ''
            self.container_image_grafana = ''
            self.container_image_alertmanager = ''
            self.container_image_node_exporter = ''
            self.warn_on_stray_hosts = True
            self.warn_on_stray_daemons = True
            self.warn_on_failed_host_check = True
            self.allow_ptrace = False
            self.prometheus_alerts_path = ''
            self.migration_current = None
            self.config_dashboard = True
            self.manage_etc_ceph_ceph_conf = True

        self._cons = {}  # type: Dict[str, Tuple[remoto.backends.BaseConnection,remoto.backends.LegacyModuleExecute]]

        self.config_notify()

        path = self.get_ceph_option('cephadm_path')
        try:
            with open(path, 'r') as f:
                self._cephadm = f.read()
        except (IOError, TypeError) as e:
            raise RuntimeError("unable to read cephadm at '%s': %s" % (
                path, str(e)))

        self._worker_pool = multiprocessing.pool.ThreadPool(10)

        self._reconfig_ssh()

        CephadmOrchestrator.instance = self

        self.upgrade = CephadmUpgrade(self)

        self.health_checks = {}

        self.all_progress_references = list()  # type: List[orchestrator.ProgressReference]

        self.inventory = Inventory(self)

        self.cache = HostCache(self)
        self.cache.load()
        self.rm_util = RemoveUtil(self)

        self.spec_store = SpecStore(self)
        self.spec_store.load()

        # ensure the host lists are in sync
        for h in self.inventory.keys():
            if h not in self.cache.daemons:
                self.cache.prime_empty_host(h)
        for h in self.cache.get_hosts():
            if h not in self.inventory:
                self.cache.rm_host(h)

        # in-memory only.
        self.offline_hosts: Set[str] = set()

        self.migration = Migrations(self)

        # services:
        self.osd_service = OSDService(self)
        self.nfs_service = NFSService(self)
        self.mon_service = MonService(self)
        self.mgr_service = MgrService(self)
        self.mds_service = MdsService(self)
        self.rgw_service = RgwService(self)
        self.rbd_mirror_service = RbdMirrorService(self)
        self.grafana_service = GrafanaService(self)
        self.alertmanager_service = AlertmanagerService(self)
        self.prometheus_service = PrometheusService(self)
        self.node_exporter_service = NodeExporterService(self)
        self.crash_service = CrashService(self)
        self.iscsi_service = IscsiService(self)
        self.cephadm_services = {
            'mon': self.mon_service,
            'mgr': self.mgr_service,
            'osd': self.osd_service,
            'mds': self.mds_service,
            'rgw': self.rgw_service,
            'rbd-mirror': self.rbd_mirror_service,
            'nfs': self.nfs_service,
            'grafana': self.grafana_service,
            'alertmanager': self.alertmanager_service,
            'prometheus': self.prometheus_service,
            'node-exporter': self.node_exporter_service,
            'crash': self.crash_service,
            'iscsi': self.iscsi_service,
        }

        self.template = TemplateMgr()

    def shutdown(self):
        self.log.debug('shutdown')
        self._worker_pool.close()
        self._worker_pool.join()
        self.run = False
        self.event.set()

    def _get_cephadm_service(self, service_type: str) -> CephadmService:
        assert service_type in ServiceSpec.KNOWN_SERVICE_TYPES
        return self.cephadm_services[service_type]

    def _kick_serve_loop(self):
        self.log.debug('_kick_serve_loop')
        self.event.set()

    def _check_host(self, host):
        if host not in self.inventory:
            return
        self.log.debug(' checking %s' % host)
        try:
            out, err, code = self._run_cephadm(
                host, 'client', 'check-host', [],
                error_ok=True, no_fsid=True)
            self.cache.update_last_host_check(host)
            self.cache.save_host(host)
            if code:
                self.log.debug(' host %s failed check' % host)
                if self.warn_on_failed_host_check:
                    return 'host %s failed check: %s' % (host, err)
            else:
                self.log.debug(' host %s ok' % host)
        except Exception as e:
            self.log.debug(' host %s failed check' % host)
            return 'host %s failed check: %s' % (host, e)

    def _check_for_strays(self):
        self.log.debug('_check_for_strays')
        for k in ['CEPHADM_STRAY_HOST',
                  'CEPHADM_STRAY_DAEMON']:
            if k in self.health_checks:
                del self.health_checks[k]
        if self.warn_on_stray_hosts or self.warn_on_stray_daemons:
            ls = self.list_servers()
            managed = self.cache.get_daemon_names()
            host_detail = []     # type: List[str]
            host_num_daemons = 0
            daemon_detail = []  # type: List[str]
            for item in ls:
                host = item.get('hostname')
                daemons = item.get('services')  # misnomer!
                missing_names = []
                for s in daemons:
                    name = '%s.%s' % (s.get('type'), s.get('id'))
                    if host not in self.inventory:
                        missing_names.append(name)
                        host_num_daemons += 1
                    if name not in managed:
                        daemon_detail.append(
                            'stray daemon %s on host %s not managed by cephadm' % (name, host))
                if missing_names:
                    host_detail.append(
                        'stray host %s has %d stray daemons: %s' % (
                            host, len(missing_names), missing_names))
            if self.warn_on_stray_hosts and host_detail:
                self.health_checks['CEPHADM_STRAY_HOST'] = {
                    'severity': 'warning',
                    'summary': '%d stray host(s) with %s daemon(s) '
                    'not managed by cephadm' % (
                        len(host_detail), host_num_daemons),
                    'count': len(host_detail),
                    'detail': host_detail,
                }
            if self.warn_on_stray_daemons and daemon_detail:
                self.health_checks['CEPHADM_STRAY_DAEMON'] = {
                    'severity': 'warning',
                    'summary': '%d stray daemons(s) not managed by cephadm' % (
                        len(daemon_detail)),
                    'count': len(daemon_detail),
                    'detail': daemon_detail,
                }
        self.set_health_checks(self.health_checks)

    def _serve_sleep(self):
        sleep_interval = 600
        self.log.debug('Sleeping for %d seconds', sleep_interval)
        ret = self.event.wait(sleep_interval)
        self.event.clear()

    def serve(self):
        # type: () -> None
        self.log.debug("serve starting")
        while self.run:

            # refresh daemons
            self.log.debug('refreshing hosts and daemons')
            self._refresh_hosts_and_daemons()

            self._check_for_strays()

            if self.paused:
                self.health_checks['CEPHADM_PAUSED'] = {
                    'severity': 'warning',
                    'summary': 'cephadm background work is paused',
                    'count': 1,
                    'detail': ["'ceph orch resume' to resume"],
                }
                self.set_health_checks(self.health_checks)
            else:
                if 'CEPHADM_PAUSED' in self.health_checks:
                    del self.health_checks['CEPHADM_PAUSED']
                    self.set_health_checks(self.health_checks)

                self.rm_util._remove_osds_bg()

                self.migration.migrate()
                if self.migration.is_migration_ongoing():
                    continue

                if self._apply_all_services():
                    continue  # did something, refresh

                self._check_daemons()

                if self.upgrade.continue_upgrade():
                    continue

            self._serve_sleep()
        self.log.debug("serve exit")

    def config_notify(self):
        """
        This method is called whenever one of our config options is changed.

        TODO: this method should be moved into mgr_module.py
        """
        module_options_changed: List[str] = []
        for opt in self.MODULE_OPTIONS:
            old_val = getattr(self, opt['name'], None)
            new_val = self.get_module_option(opt['name'])
            setattr(self,
                    opt['name'],  # type: ignore
                    new_val)  # type: ignore
            self.log.debug(' mgr option %s = %s',
                           opt['name'], getattr(self, opt['name']))  # type: ignore
            if old_val != new_val:
                module_options_changed.append(opt['name'])
        for opt in self.NATIVE_OPTIONS:
            setattr(self,
                    opt,  # type: ignore
                    self.get_ceph_option(opt))
            self.log.debug(' native option %s = %s', opt, getattr(self, opt))  # type: ignore

        for what in module_options_changed:
            self.config_notify_one(what)

        self.event.set()

    def config_notify_one(self, what):
        if what == 'manage_etc_ceph_ceph_conf' and self.manage_etc_ceph_ceph_conf:
            self.cache.distribute_new_etc_ceph_ceph_conf()

    def notify(self, notify_type, notify_id):
        if notify_type == "mon_map":
            self.cache.distribute_new_etc_ceph_ceph_conf()

    def pause(self):
        if not self.paused:
            self.log.info('Paused')
            self.set_store('pause', 'true')
            self.paused = True
            # wake loop so we update the health status
            self._kick_serve_loop()

    def resume(self):
        if self.paused:
            self.log.info('Resumed')
            self.paused = False
            self.set_store('pause', None)
        # unconditionally wake loop so that 'orch resume' can be used to kick
        # cephadm
        self._kick_serve_loop()

    def get_unique_name(self, daemon_type, host, existing, prefix=None,
                        forcename=None):
        # type: (str, str, List[orchestrator.DaemonDescription], Optional[str], Optional[str]) -> str
        """
        Generate a unique random service name
        """
        suffix = daemon_type not in [
            'mon', 'crash', 'nfs',
            'prometheus', 'node-exporter', 'grafana', 'alertmanager',
        ]
        if forcename:
            if len([d for d in existing if d.daemon_id == forcename]):
                raise orchestrator.OrchestratorValidationError(f'name {daemon_type}.{forcename} already in use')
            return forcename

        if '.' in host:
            host = host.split('.')[0]
        while True:
            if prefix:
                name = prefix + '.'
            else:
                name = ''
            name += host
            if suffix:
                name += '.' + ''.join(random.choice(string.ascii_lowercase)
                                      for _ in range(6))
            if len([d for d in existing if d.daemon_id == name]):
                if not suffix:
                    raise orchestrator.OrchestratorValidationError(f'name {daemon_type}.{name} already in use')
                self.log.debug('name %s exists, trying again', name)
                continue
            return name

    def _reconfig_ssh(self):
        temp_files = []  # type: list
        ssh_options = []  # type: List[str]

        # ssh_config
        ssh_config_fname = self.ssh_config_file
        ssh_config = self.get_store("ssh_config")
        if ssh_config is not None or ssh_config_fname is None:
            if not ssh_config:
                ssh_config = DEFAULT_SSH_CONFIG
            f = tempfile.NamedTemporaryFile(prefix='cephadm-conf-')
            os.fchmod(f.fileno(), 0o600)
            f.write(ssh_config.encode('utf-8'))
            f.flush()  # make visible to other processes
            temp_files += [f]
            ssh_config_fname = f.name
        if ssh_config_fname:
            self.validate_ssh_config_fname(ssh_config_fname)
            ssh_options += ['-F', ssh_config_fname]

        # identity
        ssh_key = self.get_store("ssh_identity_key")
        ssh_pub = self.get_store("ssh_identity_pub")
        self.ssh_pub = ssh_pub
        self.ssh_key = ssh_key
        if ssh_key and ssh_pub:
            tkey = tempfile.NamedTemporaryFile(prefix='cephadm-identity-')
            tkey.write(ssh_key.encode('utf-8'))
            os.fchmod(tkey.fileno(), 0o600)
            tkey.flush()  # make visible to other processes
            tpub = open(tkey.name + '.pub', 'w')
            os.fchmod(tpub.fileno(), 0o600)
            tpub.write(ssh_pub)
            tpub.flush()  # make visible to other processes
            temp_files += [tkey, tpub]
            ssh_options += ['-i', tkey.name]

        self._temp_files = temp_files
        if ssh_options:
            self._ssh_options = ' '.join(ssh_options)  # type: Optional[str]
        else:
            self._ssh_options = None

        if self.mode == 'root':
            self.ssh_user = self.get_store('ssh_user', default='root')
        elif self.mode == 'cephadm-package':
            self.ssh_user = 'cephadm'

        self._reset_cons()

    def validate_ssh_config_fname(self, ssh_config_fname):
        if not os.path.isfile(ssh_config_fname):
            raise OrchestratorValidationError("ssh_config \"{}\" does not exist".format(
                ssh_config_fname))

    def _reset_con(self, host):
        conn, r = self._cons.get(host, (None, None))
        if conn:
            self.log.debug('_reset_con close %s' % host)
            conn.exit()
            del self._cons[host]

    def _reset_cons(self):
        for host, conn_and_r in self._cons.items():
            self.log.debug('_reset_cons close %s' % host)
            conn, r = conn_and_r
            conn.exit()
        self._cons = {}

    def offline_hosts_remove(self, host):
        if host in self.offline_hosts:
            self.offline_hosts.remove(host)


    @staticmethod
    def can_run():
        if remoto is not None:
            return True, ""
        else:
            return False, "loading remoto library:{}".format(
                    remoto_import_error)

    def available(self):
        """
        The cephadm orchestrator is always available.
        """
        ok, err = self.can_run()
        if not ok:
            return ok, err
        if not self.ssh_key or not self.ssh_pub:
            return False, 'SSH keys not set. Use `ceph cephadm set-priv-key` and `ceph cephadm set-pub-key` or `ceph cephadm generate-key`'
        return True, ''

    def process(self, completions):
        """
        Does nothing, as completions are processed in another thread.
        """
        if completions:
            self.log.debug("process: completions={0}".format(orchestrator.pretty_print(completions)))

            for p in completions:
                p.evaluate()

    @orchestrator._cli_write_command(
        prefix='cephadm set-ssh-config',
        desc='Set the ssh_config file (use -i <ssh_config>)')
    def _set_ssh_config(self, inbuf=None):
        """
        Set an ssh_config file provided from stdin

        TODO:
          - validation
        """
        if inbuf is None or len(inbuf) == 0:
            return -errno.EINVAL, "", "empty ssh config provided"
        self.set_store("ssh_config", inbuf)
        self.log.info('Set ssh_config')
        return 0, "", ""

    @orchestrator._cli_write_command(
        prefix='cephadm clear-ssh-config',
        desc='Clear the ssh_config file')
    def _clear_ssh_config(self):
        """
        Clear the ssh_config file provided from stdin
        """
        self.set_store("ssh_config", None)
        self.ssh_config_tmp = None
        self.log.info('Cleared ssh_config')
        return 0, "", ""

    @orchestrator._cli_read_command(
        prefix='cephadm get-ssh-config',
        desc='Returns the ssh config as used by cephadm'
    )
    def _get_ssh_config(self):
        if self.ssh_config_file:
            self.validate_ssh_config_fname(self.ssh_config_file)
            with open(self.ssh_config_file) as f:
                return HandleCommandResult(stdout=f.read())
        ssh_config = self.get_store("ssh_config")
        if ssh_config:
            return HandleCommandResult(stdout=ssh_config)
        return HandleCommandResult(stdout=DEFAULT_SSH_CONFIG)


    @orchestrator._cli_write_command(
        'cephadm generate-key',
        desc='Generate a cluster SSH key (if not present)')
    def _generate_key(self):
        if not self.ssh_pub or not self.ssh_key:
            self.log.info('Generating ssh key...')
            tmp_dir = TemporaryDirectory()
            path = tmp_dir.name + '/key'
            try:
                subprocess.check_call([
                    '/usr/bin/ssh-keygen',
                    '-C', 'ceph-%s' % self._cluster_fsid,
                    '-N', '',
                    '-f', path
                ])
                with open(path, 'r') as f:
                    secret = f.read()
                with open(path + '.pub', 'r') as f:
                    pub = f.read()
            finally:
                os.unlink(path)
                os.unlink(path + '.pub')
                tmp_dir.cleanup()
            self.set_store('ssh_identity_key', secret)
            self.set_store('ssh_identity_pub', pub)
            self._reconfig_ssh()
        return 0, '', ''

    @orchestrator._cli_write_command(
        'cephadm set-priv-key',
        desc='Set cluster SSH private key (use -i <private_key>)')
    def _set_priv_key(self, inbuf=None):
        if inbuf is None or len(inbuf) == 0:
            return -errno.EINVAL, "", "empty private ssh key provided"
        self.set_store("ssh_identity_key", inbuf)
        self.log.info('Set ssh private key')
        self._reconfig_ssh()
        return 0, "", ""

    @orchestrator._cli_write_command(
        'cephadm set-pub-key',
        desc='Set cluster SSH public key (use -i <public_key>)')
    def _set_pub_key(self, inbuf=None):
        if inbuf is None or len(inbuf) == 0:
            return -errno.EINVAL, "", "empty public ssh key provided"
        self.set_store("ssh_identity_pub", inbuf)
        self.log.info('Set ssh public key')
        self._reconfig_ssh()
        return 0, "", ""

    @orchestrator._cli_write_command(
        'cephadm clear-key',
        desc='Clear cluster SSH key')
    def _clear_key(self):
        self.set_store('ssh_identity_key', None)
        self.set_store('ssh_identity_pub', None)
        self._reconfig_ssh()
        self.log.info('Cleared cluster SSH key')
        return 0, '', ''

    @orchestrator._cli_read_command(
        'cephadm get-pub-key',
        desc='Show SSH public key for connecting to cluster hosts')
    def _get_pub_key(self):
        if self.ssh_pub:
            return 0, self.ssh_pub, ''
        else:
            return -errno.ENOENT, '', 'No cluster SSH key defined'

    @orchestrator._cli_read_command(
        'cephadm get-user',
        desc='Show user for SSHing to cluster hosts')
    def _get_user(self):
        return 0, self.ssh_user, ''

    @orchestrator._cli_read_command(
        'cephadm set-user',
        'name=user,type=CephString',
        'Set user for SSHing to cluster hosts, passwordless sudo will be needed for non-root users')
    def set_ssh_user(self, user):
        current_user = self.ssh_user

        self.set_store('ssh_user', user)
        self._reconfig_ssh()

        host = self.cache.get_hosts()[0]
        r = self._check_host(host)
        if r is not None:
            #connection failed reset user
            self.set_store('ssh_user', current_user)
            self._reconfig_ssh()
            return -errno.EINVAL, '', 'ssh connection %s@%s failed' % (user, host)

        msg = 'ssh user set to %s' % user
        if user != 'root':
            msg += ' sudo will be used'
        self.log.info(msg)
        return 0, msg, ''

    @orchestrator._cli_read_command(
        'cephadm check-host',
        'name=host,type=CephString '
        'name=addr,type=CephString,req=false',
        'Check whether we can access and manage a remote host')
    def check_host(self, host, addr=None):
        out, err, code = self._run_cephadm(host, 'client', 'check-host',
                                           ['--expect-hostname', host],
                                           addr=addr,
                                           error_ok=True, no_fsid=True)
        if code:
            return 1, '', ('check-host failed:\n' + '\n'.join(err))
        # if we have an outstanding health alert for this host, give the
        # serve thread a kick
        if 'CEPHADM_HOST_CHECK_FAILED' in self.health_checks:
            for item in self.health_checks['CEPHADM_HOST_CHECK_FAILED']['detail']:
                if item.startswith('host %s ' % host):
                    self.event.set()
        return 0, '%s (%s) ok' % (host, addr), err

    @orchestrator._cli_read_command(
        'cephadm prepare-host',
        'name=host,type=CephString '
        'name=addr,type=CephString,req=false',
        'Prepare a remote host for use with cephadm')
    def _prepare_host(self, host, addr=None):
        out, err, code = self._run_cephadm(host, 'client', 'prepare-host',
                                           ['--expect-hostname', host],
                                           addr=addr,
                                           error_ok=True, no_fsid=True)
        if code:
            return 1, '', ('prepare-host failed:\n' + '\n'.join(err))
        # if we have an outstanding health alert for this host, give the
        # serve thread a kick
        if 'CEPHADM_HOST_CHECK_FAILED' in self.health_checks:
            for item in self.health_checks['CEPHADM_HOST_CHECK_FAILED']['detail']:
                if item.startswith('host %s ' % host):
                    self.event.set()
        return 0, '%s (%s) ok' % (host, addr), err

    def _get_connection(self, host):
        """
        Setup a connection for running commands on remote host.
        """
        conn, r = self._cons.get(host, (None, None))
        if conn:
            if conn.has_connection():
                self.log.debug('Have connection to %s' % host)
                return conn, r
            else:
                self._reset_con(host)
        n = self.ssh_user + '@' + host
        self.log.debug("Opening connection to {} with ssh options '{}'".format(
            n, self._ssh_options))
        child_logger=self.log.getChild(n)
        child_logger.setLevel('WARNING')
        conn = remoto.Connection(
            n,
            logger=child_logger,
            ssh_options=self._ssh_options,
            sudo=True if self.ssh_user != 'root' else False)

        r = conn.import_module(remotes)
        self._cons[host] = conn, r

        return conn, r

    def _executable_path(self, conn, executable):
        """
        Remote validator that accepts a connection object to ensure that a certain
        executable is available returning its full path if so.

        Otherwise an exception with thorough details will be raised, informing the
        user that the executable was not found.
        """
        executable_path = conn.remote_module.which(executable)
        if not executable_path:
            raise RuntimeError("Executable '{}' not found on host '{}'".format(
                executable, conn.hostname))
        self.log.debug("Found executable '{}' at path '{}'".format(executable,
            executable_path))
        return executable_path

    @contextmanager
    def _remote_connection(self,
                           host: str,
                           addr: Optional[str]=None,
                           ) -> Iterator[Tuple["BaseConnection", Any]]:
        if not addr and host in self.inventory:
            addr = self.inventory.get_addr(host)

        self.offline_hosts_remove(host)

        try:
            try:
                conn, connr = self._get_connection(addr)
            except OSError as e:
                self._reset_con(host)
                msg = f"Can't communicate with remote host `{addr}`, possibly because python3 is not installed there: {str(e)}"
                raise execnet.gateway_bootstrap.HostNotFound(msg)

            yield (conn, connr)

        except execnet.gateway_bootstrap.HostNotFound as e:
            # this is a misleading exception as it seems to be thrown for
            # any sort of connection failure, even those having nothing to
            # do with "host not found" (e.g., ssh key permission denied).
            self.offline_hosts.add(host)
            self._reset_con(host)

<<<<<<< HEAD
            user = 'root' if self.mode == 'root' else 'cephadm'
=======
            user = self.ssh_user if self.mode == 'root' else 'cephadm'
>>>>>>> 1052b9db
            msg = f'''Failed to connect to {host} ({addr}).
Check that the host is reachable and accepts connections using the cephadm SSH key

you may want to run:
> ceph cephadm get-ssh-config > ssh_config
> ceph config-key get mgr/cephadm/ssh_identity_key > key
> ssh -F ssh_config -i key {user}@{host}'''
            raise OrchestratorError(msg) from e
        except Exception as ex:
            self.log.exception(ex)
            raise

    def _run_cephadm(self,
                     host: str,
                     entity: str,
                     command: str,
                     args: List[str],
                     addr: Optional[str] = "",
                     stdin: Optional[str] = "",
                     no_fsid: Optional[bool] = False,
                     error_ok: Optional[bool] = False,
                     image: Optional[str] = "",
                     env_vars: Optional[List[str]]= None,
                     ) -> Tuple[List[str], List[str], int]:
        """
        Run cephadm on the remote host with the given command + args

        :env_vars: in format -> [KEY=VALUE, ..]
        """
        with self._remote_connection(host, addr) as tpl:
            conn, connr = tpl
            assert image or entity
            if not image:
                daemon_type = entity.split('.', 1)[0]  # type: ignore
                if daemon_type in CEPH_TYPES or \
                        daemon_type == 'nfs' or \
                        daemon_type == 'iscsi':
                    # get container image
                    ret, image, err = self.check_mon_command({
                        'prefix': 'config get',
                        'who': utils.name_to_config_section(entity),
                        'key': 'container_image',
                    })
                    image = image.strip()  # type: ignore
                elif daemon_type == 'prometheus':
                    image = self.container_image_prometheus
                elif daemon_type == 'grafana':
                    image = self.container_image_grafana
                elif daemon_type == 'alertmanager':
                    image = self.container_image_alertmanager
                elif daemon_type == 'node-exporter':
                    image = self.container_image_node_exporter

            self.log.debug('%s container image %s' % (entity, image))

            final_args = []

            if env_vars:
                for env_var_pair in env_vars:
                    final_args.extend(['--env', env_var_pair])

            if image:
                final_args.extend(['--image', image])
            final_args.append(command)

            if not no_fsid:
                final_args += ['--fsid', self._cluster_fsid]
            final_args += args

            self.log.debug('args: %s' % (' '.join(final_args)))
            if self.mode == 'root':
                if stdin:
                    self.log.debug('stdin: %s' % stdin)
                script = 'injected_argv = ' + json.dumps(final_args) + '\n'
                if stdin:
                    script += 'injected_stdin = ' + json.dumps(stdin) + '\n'
                script += self._cephadm
                python = connr.choose_python()
                if not python:
                    raise RuntimeError(
                        'unable to find python on %s (tried %s in %s)' % (
                            host, remotes.PYTHONS, remotes.PATH))
                try:
                    out, err, code = remoto.process.check(
                    conn,
                    [python, '-u'],
                    stdin=script.encode('utf-8'))
                except RuntimeError as e:
                    self._reset_con(host)
                    if error_ok:
                        return [], [str(e)], 1
                    raise
            elif self.mode == 'cephadm-package':
                try:
                    out, err, code = remoto.process.check(
                        conn,
                        ['sudo', '/usr/bin/cephadm'] + final_args,
                        stdin=stdin)
                except RuntimeError as e:
                    self._reset_con(host)
                    if error_ok:
                        return [], [str(e)], 1
                    raise
            else:
                assert False, 'unsupported mode'

            self.log.debug('code: %d' % code)
            if out:
                self.log.debug('out: %s' % '\n'.join(out))
            if err:
                self.log.debug('err: %s' % '\n'.join(err))
            if code and not error_ok:
                raise RuntimeError(
                    'cephadm exited with an error code: %d, stderr:%s' % (
                        code, '\n'.join(err)))
            return out, err, code


    def _get_hosts(self, label: Optional[str] = '', as_hostspec: bool = False) -> List:
        return list(self.inventory.filter_by_label(label=label, as_hostspec=as_hostspec))

    def _add_host(self, spec):
        # type: (HostSpec) -> str
        """
        Add a host to be managed by the orchestrator.

        :param host: host name
        """
        assert_valid_host(spec.hostname)
        out, err, code = self._run_cephadm(spec.hostname, 'client', 'check-host',
                                           ['--expect-hostname', spec.hostname],
                                           addr=spec.addr,
                                           error_ok=True, no_fsid=True)
        if code:
            raise OrchestratorError('New host %s (%s) failed check: %s' % (
                spec.hostname, spec.addr, err))

        self.inventory.add_host(spec)
        self.cache.prime_empty_host(spec.hostname)
        self.offline_hosts_remove(spec.hostname)
        self.event.set()  # refresh stray health check
        self.log.info('Added host %s' % spec.hostname)
        return "Added host '{}'".format(spec.hostname)

    @trivial_completion
    def add_host(self, spec: HostSpec) -> str:
        return self._add_host(spec)

    @trivial_completion
    def remove_host(self, host):
        # type: (str) -> str
        """
        Remove a host from orchestrator management.

        :param host: host name
        """
        self.inventory.rm_host(host)
        self.cache.rm_host(host)
        self._reset_con(host)
        self.event.set()  # refresh stray health check
        self.log.info('Removed host %s' % host)
        return "Removed host '{}'".format(host)

    @trivial_completion
    def update_host_addr(self, host, addr):
        self.inventory.set_addr(host, addr)
        self._reset_con(host)
        self.event.set()  # refresh stray health check
        self.log.info('Set host %s addr to %s' % (host, addr))
        return "Updated host '{}' addr to '{}'".format(host, addr)

    @trivial_completion
    def get_hosts(self):
        # type: () -> List[orchestrator.HostSpec]
        """
        Return a list of hosts managed by the orchestrator.

        Notes:
          - skip async: manager reads from cache.
        """
        return list(self.inventory.all_specs())

    @trivial_completion
    def add_host_label(self, host, label):
        self.inventory.add_label(host, label)
        self.log.info('Added label %s to host %s' % (label, host))
        return 'Added label %s to host %s' % (label, host)

    @trivial_completion
    def remove_host_label(self, host, label):
        self.inventory.rm_label(host, label)
        self.log.info('Removed label %s to host %s' % (label, host))
        return 'Removed label %s from host %s' % (label, host)

    def update_osdspec_previews(self, search_host: str = ''):
        # Set global 'pending' flag for host
        self.cache.loading_osdspec_preview.add(search_host)
        previews = []
        # query OSDSpecs for host <search host> and generate/get the preview
        # There can be multiple previews for one host due to multiple OSDSpecs.
        previews.extend(self.osd_service.get_previews(search_host))
        self.log.debug(f"Loading OSDSpec previews to HostCache")
        self.cache.osdspec_previews[search_host] = previews
        # Unset global 'pending' flag for host
        self.cache.loading_osdspec_preview.remove(search_host)

    def _refresh_host_osdspec_previews(self, host) -> bool:
        self.update_osdspec_previews(host)
        self.cache.save_host(host)
        self.log.debug(f'Refreshed OSDSpec previews for host <{host}>')
        return True

    def _refresh_hosts_and_daemons(self) -> None:
        bad_hosts = []
        failures = []

        @forall_hosts
        def refresh(host):
            if self.cache.host_needs_check(host):
                r = self._check_host(host)
                if r is not None:
                    bad_hosts.append(r)
            if self.cache.host_needs_daemon_refresh(host):
                self.log.debug('refreshing %s daemons' % host)
                r = self._refresh_host_daemons(host)
                if r:
                    failures.append(r)
            if self.cache.host_needs_device_refresh(host):
                self.log.debug('refreshing %s devices' % host)
                r = self._refresh_host_devices(host)
                if r:
                    failures.append(r)

            if self.cache.host_needs_osdspec_preview_refresh(host):
                self.log.debug(f"refreshing OSDSpec previews for {host}")
                r = self._refresh_host_osdspec_previews(host)
                if r:
                    failures.append(r)

            if self.cache.host_needs_new_etc_ceph_ceph_conf(host):
                self.log.debug(f"deploying new /etc/ceph/ceph.conf on `{host}`")
                r = self._deploy_etc_ceph_ceph_conf(host)
                if r:
                    bad_hosts.append(r)

        refresh(self.cache.get_hosts())
		
        health_changed = False
        if 'CEPHADM_HOST_CHECK_FAILED' in self.health_checks:
            del self.health_checks['CEPHADM_HOST_CHECK_FAILED']
            health_changed = True
        if bad_hosts:
            self.health_checks['CEPHADM_HOST_CHECK_FAILED'] = {
                'severity': 'warning',
                'summary': '%d hosts fail cephadm check' % len(bad_hosts),
                'count': len(bad_hosts),
                'detail': bad_hosts,
            }
            health_changed = True
        if failures:
            self.health_checks['CEPHADM_REFRESH_FAILED'] = {
                'severity': 'warning',
                'summary': 'failed to probe daemons or devices',
                'count': len(failures),
                'detail': failures,
            }
            health_changed = True
        elif 'CEPHADM_REFRESH_FAILED' in self.health_checks:
            del self.health_checks['CEPHADM_REFRESH_FAILED']
            health_changed = True
        if health_changed:
            self.set_health_checks(self.health_checks)

    def _refresh_host_daemons(self, host) -> Optional[str]:
        try:
            out, err, code = self._run_cephadm(
                host, 'mon', 'ls', [], no_fsid=True)
            if code:
                return 'host %s cephadm ls returned %d: %s' % (
                    host, code, err)
        except Exception as e:
            return 'host %s scrape failed: %s' % (host, e)
        ls = json.loads(''.join(out))
        dm = {}
        for d in ls:
            if not d['style'].startswith('cephadm'):
                continue
            if d['fsid'] != self._cluster_fsid:
                continue
            if '.' not in d['name']:
                continue
            sd = orchestrator.DaemonDescription()
            sd.last_refresh = datetime.datetime.utcnow()
            for k in ['created', 'started', 'last_configured', 'last_deployed']:
                v = d.get(k, None)
                if v:
                    setattr(sd, k, datetime.datetime.strptime(d[k], DATEFMT))
            sd.daemon_type = d['name'].split('.')[0]
            sd.daemon_id = '.'.join(d['name'].split('.')[1:])
            sd.hostname = host
            sd.container_id = d.get('container_id')
            if sd.container_id:
                # shorten the hash
                sd.container_id = sd.container_id[0:12]
            sd.container_image_name = d.get('container_image_name')
            sd.container_image_id = d.get('container_image_id')
            sd.version = d.get('version')
            if sd.daemon_type == 'osd':
                sd.osdspec_affinity = self.osd_service.get_osdspec_affinity(sd.daemon_id)
            if 'state' in d:
                sd.status_desc = d['state']
                sd.status = {
                    'running': 1,
                    'stopped': 0,
                    'error': -1,
                    'unknown': -1,
                }[d['state']]
            else:
                sd.status_desc = 'unknown'
                sd.status = None
            dm[sd.name()] = sd
        self.log.debug('Refreshed host %s daemons (%d)' % (host, len(dm)))
        self.cache.update_host_daemons(host, dm)
        self.cache.save_host(host)
        return None

    def _refresh_host_devices(self, host) -> Optional[str]:
        try:
            out, err, code = self._run_cephadm(
                host, 'osd',
                'ceph-volume',
                ['--', 'inventory', '--format=json'])
            if code:
                return 'host %s ceph-volume inventory returned %d: %s' % (
                    host, code, err)
        except Exception as e:
            return 'host %s ceph-volume inventory failed: %s' % (host, e)
        devices = json.loads(''.join(out))
        try:
            out, err, code = self._run_cephadm(
                host, 'mon',
                'list-networks',
                [],
                no_fsid=True)
            if code:
                return 'host %s list-networks returned %d: %s' % (
                    host, code, err)
        except Exception as e:
            return 'host %s list-networks failed: %s' % (host, e)
        networks = json.loads(''.join(out))
        self.log.debug('Refreshed host %s devices (%d) networks (%s)' % (
            host, len(devices), len(networks)))
        devices = inventory.Devices.from_json(devices)
        self.cache.update_host_devices_networks(host, devices.devices, networks)
        self.update_osdspec_previews(host)
        self.cache.save_host(host)
        return None

    def _deploy_etc_ceph_ceph_conf(self, host: str) -> Optional[str]:
        ret, config, err = self.check_mon_command({
            "prefix": "config generate-minimal-conf",
        })

        try:
            with self._remote_connection(host) as tpl:
                conn, connr = tpl
                out, err, code = remoto.process.check(
                    conn,
                    ['mkdir', '-p', '/etc/ceph'])
                if code:
                    return f'failed to create /etc/ceph on {host}: {err}'
                out, err, code = remoto.process.check(
                    conn,
                    ['dd', 'of=/etc/ceph/ceph.conf'],
                    stdin=config.encode('utf-8')
                )
                if code:
                    return f'failed to create /etc/ceph/ceph.conf on {host}: {err}'
                self.cache.remove_host_needs_new_etc_ceph_ceph_conf(host)
        except OrchestratorError as e:
            return f'failed to create /etc/ceph/ceph.conf on {host}: {str(e)}'
        return None

    @trivial_completion
    def describe_service(self, service_type=None, service_name=None,
                         refresh=False):
        if refresh:
            # ugly sync path, FIXME someday perhaps?
            for host in self.inventory.keys():
                self._refresh_host_daemons(host)
        # <service_map>
        sm = {}  # type: Dict[str, orchestrator.ServiceDescription]
        osd_count = 0
        for h, dm in self.cache.get_daemons_with_volatile_status():
            for name, dd in dm.items():
                if service_type and service_type != dd.daemon_type:
                    continue
                n: str = dd.service_name()
                if service_name and service_name != n:
                    continue
                if dd.daemon_type == 'osd':
                    """
                    OSDs do not know the affinity to their spec out of the box.
                    """
                    n = f"osd.{dd.osdspec_affinity}"
                    if not dd.osdspec_affinity:
                        # If there is no osdspec_affinity, the spec should suffice for displaying
                        continue
                if n in self.spec_store.specs:
                    spec = self.spec_store.specs[n]
                else:
                    spec = ServiceSpec(
                        unmanaged=True,
                        service_type=dd.daemon_type,
                        service_id=dd.service_id(),
                        placement=PlacementSpec(
                            hosts=[dd.hostname]
                        )
                    )
                if n not in sm:
                    sm[n] = orchestrator.ServiceDescription(
                        last_refresh=dd.last_refresh,
                        container_image_id=dd.container_image_id,
                        container_image_name=dd.container_image_name,
                        spec=spec,
                    )
                if n in self.spec_store.specs:
                    if dd.daemon_type == 'osd':
                        """
                        The osd count can't be determined by the Placement spec.
                        It's rather pointless to show a actual/expected representation
                        here. So we're setting running = size for now.
                        """
                        osd_count += 1
                        sm[n].size = osd_count
                    else:
                        sm[n].size = spec.placement.get_host_selection_size(self.inventory.all_specs())

                    sm[n].created = self.spec_store.spec_created[n]
                    if service_type == 'nfs':
                        spec = cast(NFSServiceSpec, spec)
                        sm[n].rados_config_location = spec.rados_config_location()
                else:
                    sm[n].size = 0
                if dd.status == 1:
                    sm[n].running += 1
                if not sm[n].last_refresh or not dd.last_refresh or dd.last_refresh < sm[n].last_refresh:  # type: ignore
                    sm[n].last_refresh = dd.last_refresh
                if sm[n].container_image_id != dd.container_image_id:
                    sm[n].container_image_id = 'mix'
                if sm[n].container_image_name != dd.container_image_name:
                    sm[n].container_image_name = 'mix'
        for n, spec in self.spec_store.specs.items():
            if n in sm:
                continue
            if service_type is not None and service_type != spec.service_type:
                continue
            if service_name is not None and service_name != n:
                continue
            sm[n] = orchestrator.ServiceDescription(
                spec=spec,
                size=spec.placement.get_host_selection_size(self.inventory.all_specs()),
                running=0,
            )
            if service_type == 'nfs':
                spec = cast(NFSServiceSpec, spec)
                sm[n].rados_config_location = spec.rados_config_location()
        return list(sm.values())

    @trivial_completion
    def list_daemons(self, service_name=None, daemon_type=None, daemon_id=None,
                     host=None, refresh=False):
        if refresh:
            # ugly sync path, FIXME someday perhaps?
            if host:
                self._refresh_host_daemons(host)
            else:
                for hostname in self.inventory.keys():
                    self._refresh_host_daemons(hostname)
        result = []
        for h, dm in self.cache.get_daemons_with_volatile_status():
            if host and h != host:
                continue
            for name, dd in dm.items():
                if daemon_type is not None and daemon_type != dd.daemon_type:
                    continue
                if daemon_id is not None and daemon_id != dd.daemon_id:
                    continue
                if service_name is not None and service_name != dd.service_name():
                    continue
                result.append(dd)
        return result

    @trivial_completion
    def service_action(self, action, service_name):
        args = []
        for host, dm in self.cache.daemons.items():
            for name, d in dm.items():
                if d.matches_service(service_name):
                    args.append((d.daemon_type, d.daemon_id,
                                 d.hostname, action))
        self.log.info('%s service %s' % (action.capitalize(), service_name))
        return self._daemon_actions(args)

    @forall_hosts
    def _daemon_actions(self, daemon_type, daemon_id, host, action):
        return self._daemon_action(daemon_type, daemon_id, host, action)

    def _daemon_action(self, daemon_type, daemon_id, host, action):
        if action == 'redeploy':
            # stop, recreate the container+unit, then restart
            return self._create_daemon(daemon_type, daemon_id, host)
        elif action == 'reconfig':
            return self._create_daemon(daemon_type, daemon_id, host,
                                       reconfig=True)

        actions = {
            'start': ['reset-failed', 'start'],
            'stop': ['stop'],
            'restart': ['reset-failed', 'restart'],
        }
        name = '%s.%s' % (daemon_type, daemon_id)
        for a in actions[action]:
            try:
                out, err, code = self._run_cephadm(
                    host, name, 'unit',
                    ['--name', name, a])
            except Exception:
                self.log.exception(f'`{host}: cephadm unit {name} {a}` failed')
        self.cache.invalidate_host_daemons(host)
        return "{} {} from host '{}'".format(action, name, host)

    @trivial_completion
    def daemon_action(self, action, daemon_type, daemon_id):
        args = []
        for host, dm in self.cache.daemons.items():
            for name, d in dm.items():
                if d.daemon_type == daemon_type and d.daemon_id == daemon_id:
                    args.append((d.daemon_type, d.daemon_id,
                                 d.hostname, action))
        if not args:
            raise orchestrator.OrchestratorError(
                'Unable to find %s.%s daemon(s)' % (
                    daemon_type, daemon_id))
        self.log.info('%s daemons %s' % (
            action.capitalize(),
            ','.join(['%s.%s' % (a[0], a[1]) for a in args])))
        return self._daemon_actions(args)

    @trivial_completion
    def remove_daemons(self, names):
        # type: (List[str]) -> List[str]
        args = []
        for host, dm in self.cache.daemons.items():
            for name in names:
                if name in dm:
                    args.append((name, host))
        if not args:
            raise OrchestratorError('Unable to find daemon(s) %s' % (names))
        self.log.info('Remove daemons %s' % [a[0] for a in args])
        return self._remove_daemons(args)

    @trivial_completion
    def remove_service(self, service_name):
        self.log.info('Remove service %s' % service_name)
        self._trigger_preview_refresh(service_name=service_name)
        found = self.spec_store.rm(service_name)
        if found:
            self._kick_serve_loop()
            return ['Removed service %s' % service_name]
        else:
            # must be idempotent: still a success.
            return [f'Failed to remove service. <{service_name}> was not found.']

    @trivial_completion
    def get_inventory(self, host_filter=None, refresh=False):
        """
        Return the storage inventory of hosts matching the given filter.

        :param host_filter: host filter

        TODO:
          - add filtering by label
        """
        if refresh:
            # ugly sync path, FIXME someday perhaps?
            if host_filter:
                for host in host_filter.hosts:
                    self._refresh_host_devices(host)
            else:
                for host in self.inventory.keys():
                    self._refresh_host_devices(host)

        result = []
        for host, dls in self.cache.devices.items():
            if host_filter and host not in host_filter.hosts:
                continue
            result.append(orchestrator.InventoryHost(host,
                                                     inventory.Devices(dls)))
        return result

    @trivial_completion
    def zap_device(self, host, path):
        self.log.info('Zap device %s:%s' % (host, path))
        out, err, code = self._run_cephadm(
            host, 'osd', 'ceph-volume',
            ['--', 'lvm', 'zap', '--destroy', path],
            error_ok=True)
        self.cache.invalidate_host_devices(host)
        if code:
            raise OrchestratorError('Zap failed: %s' % '\n'.join(out + err))
        return '\n'.join(out + err)

    @trivial_completion
    def blink_device_light(self, ident_fault, on, locs):
        @forall_hosts
        def blink(host, dev, path):
            cmd = [
                'lsmcli',
                'local-disk-%s-led-%s' % (
                    ident_fault,
                    'on' if on else 'off'),
                '--path', path or dev,
            ]
            out, err, code = self._run_cephadm(
                host, 'osd', 'shell', ['--'] + cmd,
                error_ok=True)
            if code:
                raise OrchestratorError(
                    'Unable to affect %s light for %s:%s. Command: %s' % (
                        ident_fault, host, dev, ' '.join(cmd)))
            self.log.info('Set %s light for %s:%s %s' % (
                ident_fault, host, dev, 'on' if on else 'off'))
            return "Set %s light for %s:%s %s" % (
                ident_fault, host, dev, 'on' if on else 'off')

        return blink(locs)

    def get_osd_uuid_map(self, only_up=False):
        # type: (bool) -> Dict[str, str]
        osd_map = self.get('osd_map')
        r = {}
        for o in osd_map['osds']:
            # only include OSDs that have ever started in this map.  this way
            # an interrupted osd create can be repeated and succeed the second
            # time around.
            osd_id = o.get('osd')
            if osd_id is None:
                raise OrchestratorError("Could not retrieve osd_id from osd_map")
            if not only_up or (o['up_from'] > 0):
                r[str(osd_id)] = o.get('uuid', '')
        return r

    def resolve_hosts_for_osdspecs(self,
                                   specs: Optional[List[DriveGroupSpec]] = None,
                                   service_name: Optional[str] = None
                                   ) -> List[str]:
        osdspecs = []
        if service_name:
            self.log.debug(f"Looking for OSDSpec with service_name: {service_name}")
            osdspecs = self.spec_store.find(service_name=service_name)
            self.log.debug(f"Found OSDSpecs: {osdspecs}")
        if specs:
            osdspecs = [cast(DriveGroupSpec, spec) for spec in specs]
        if not service_name and not specs:
            # if neither parameters are fulfilled, search for all available osdspecs
            osdspecs = self.spec_store.find(service_name='osd')
            self.log.debug(f"Found OSDSpecs: {osdspecs}")
        if not osdspecs:
            self.log.debug("No OSDSpecs found")
            return []
        return sum([spec.placement.filter_matching_hosts(self._get_hosts) for spec in osdspecs], [])

    def resolve_osdspecs_for_host(self, host):
        matching_specs = []
        self.log.debug(f"Finding OSDSpecs for host: <{host}>")
        for spec in self.spec_store.find('osd'):
            if host in spec.placement.filter_matching_hosts(self._get_hosts):
                self.log.debug(f"Found OSDSpecs for host: <{host}> -> <{spec}>")
                matching_specs.append(spec)
        return matching_specs

    def _trigger_preview_refresh(self,
                                 specs: Optional[List[DriveGroupSpec]] = None,
                                 service_name: Optional[str] = None):
        refresh_hosts = self.resolve_hosts_for_osdspecs(specs=specs, service_name=service_name)
        for host in refresh_hosts:
            self.log.info(f"Marking host: {host} for OSDSpec preview refresh.")
            self.cache.osdspec_previews_refresh_queue.append(host)

    @trivial_completion
    def apply_drivegroups(self, specs: List[DriveGroupSpec]):
        self._trigger_preview_refresh(specs=specs)
        return [self._apply(spec) for spec in specs]

    @trivial_completion
    def create_osds(self, drive_group: DriveGroupSpec):
        return self.osd_service.create(drive_group)

    @trivial_completion
    def preview_osdspecs(self,
                         osdspec_name: Optional[str] = None,
                         osdspecs: Optional[List[DriveGroupSpec]] = None
                         ):
        matching_hosts = self.resolve_hosts_for_osdspecs(specs=osdspecs, service_name=osdspec_name)
        if not matching_hosts:
            return {'n/a': [{'error': True,
                             'message': 'No OSDSpec or matching hosts found.'}]}
        # Is any host still loading previews
        pending_hosts = {h for h in self.cache.loading_osdspec_preview if h in matching_hosts}
        if pending_hosts:
            # Report 'pending' when any of the matching hosts is still loading previews (flag is True)
            return {'n/a': [{'error': True,
                             'message': 'Preview data is being generated.. '
                                        'Please try again in a bit.'}]}
        # drop all keys that are not in search_hosts and return preview struct
        return {k: v for (k, v) in self.cache.osdspec_previews.items() if k in matching_hosts}

    def _calc_daemon_deps(self, daemon_type, daemon_id):
        need = {
            'prometheus': ['mgr', 'alertmanager', 'node-exporter'],
            'grafana': ['prometheus'],
            'alertmanager': ['mgr', 'alertmanager'],
        }
        deps = []
        for dep_type in need.get(daemon_type, []):
            for dd in self.cache.get_daemons_by_service(dep_type):
                deps.append(dd.name())
        return sorted(deps)

    def _get_config_and_keyring(self, daemon_type, daemon_id, host=None,
                                keyring=None,
                                extra_ceph_config=None):
        # type: (str, str, Optional[str], Optional[str], Optional[str]) -> Dict[str, Any]
        # keyring
        if not keyring:
            ename = utils.name_to_auth_entity(daemon_type, daemon_id, host=host)
            ret, keyring, err = self.check_mon_command({
                'prefix': 'auth get',
                'entity': ename,
            })

        # generate config
        ret, config, err = self.check_mon_command({
            "prefix": "config generate-minimal-conf",
        })
        if extra_ceph_config:
            config += extra_ceph_config

        return {
            'config': config,
            'keyring': keyring,
        }

    def _create_daemon(self,
                       daemon_type: str,
                       daemon_id: str,
                       host: str,
                       keyring: Optional[str] = None,
                       extra_args: Optional[List[str]] = None,
                       extra_config: Optional[Dict[str, Any]] = None,
                       reconfig=False,
                       osd_uuid_map: Optional[Dict[str, Any]] = None,
                       redeploy=False,
                       ) -> str:

        if not extra_args:
            extra_args = []
        if not extra_config:
            extra_config = {}
        name = '%s.%s' % (daemon_type, daemon_id)

        start_time = datetime.datetime.utcnow()
        deps = []  # type: List[str]
        cephadm_config = {}  # type: Dict[str, Any]
        if daemon_type == 'prometheus':
            cephadm_config, deps = self.prometheus_service.generate_config()
            extra_args.extend(['--config-json', '-'])
        elif daemon_type == 'grafana':
            cephadm_config, deps = self.grafana_service.generate_config()
            extra_args.extend(['--config-json', '-'])
        elif daemon_type == 'nfs':
            cephadm_config, deps = \
                    self.nfs_service._generate_nfs_config(daemon_type, daemon_id, host)
            extra_args.extend(['--config-json', '-'])
        elif daemon_type == 'alertmanager':
            cephadm_config, deps = self.alertmanager_service.generate_config()
            extra_args.extend(['--config-json', '-'])
        elif daemon_type == 'node-exporter':
            cephadm_config, deps = self.node_exporter_service.generate_config()
            extra_args.extend(['--config-json', '-'])
        else:
            # Ceph.daemons (mon, mgr, mds, osd, etc)
            cephadm_config = self._get_config_and_keyring(
                    daemon_type, daemon_id, host,
                    keyring=keyring,
                    extra_ceph_config=extra_config.pop('config', ''))
            if extra_config:
                cephadm_config.update({'files': extra_config})
            extra_args.extend(['--config-json', '-'])

            # osd deployments needs an --osd-uuid arg
            if daemon_type == 'osd':
                if not osd_uuid_map:
                    osd_uuid_map = self.get_osd_uuid_map()
                osd_uuid = osd_uuid_map.get(daemon_id)
                if not osd_uuid:
                    raise OrchestratorError('osd.%s not in osdmap' % daemon_id)
                extra_args.extend(['--osd-fsid', osd_uuid])

        if reconfig:
            extra_args.append('--reconfig')
        if self.allow_ptrace:
            extra_args.append('--allow-ptrace')

        self.log.info('%s daemon %s on %s' % (
            'Reconfiguring' if reconfig else 'Deploying',
            name, host))

        out, err, code = self._run_cephadm(
            host, name, 'deploy',
            [
                '--name', name,
            ] + extra_args,
            stdin=json.dumps(cephadm_config))
        if not code and host in self.cache.daemons:
            # prime cached service state with what we (should have)
            # just created
            sd = orchestrator.DaemonDescription()
            sd.daemon_type = daemon_type
            sd.daemon_id = daemon_id
            sd.hostname = host
            sd.status = 1
            sd.status_desc = 'starting'
            self.cache.add_daemon(host, sd)
        self.cache.invalidate_host_daemons(host)
        self.cache.update_daemon_config_deps(host, name, deps, start_time)
        self.cache.save_host(host)
        return "{} {} on host '{}'".format(
            'Reconfigured' if reconfig else 'Deployed', name, host)

    @forall_hosts
    def _remove_daemons(self, name, host) -> str:
        return self._remove_daemon(name, host)

    def _remove_daemon(self, name, host) -> str:
        """
        Remove a daemon
        """
        (daemon_type, daemon_id) = name.split('.', 1)

        self.cephadm_services[daemon_type].pre_remove(daemon_id)

        args = ['--name', name, '--force']
        self.log.info('Removing daemon %s from %s' % (name, host))
        out, err, code = self._run_cephadm(
            host, name, 'rm-daemon', args)
        if not code:
            # remove item from cache
            self.cache.rm_daemon(host, name)
        self.cache.invalidate_host_daemons(host)
        return "Removed {} from host '{}'".format(name, host)

    def _create_fn(self, service_type: str) -> Callable[..., str]:
        try:
            d: Dict[str, function] = {
                'mon': self.mon_service.create,
                'mgr': self.mgr_service.create,
                'osd': self.osd_service.create,
                'mds': self.mds_service.create,
                'rgw': self.rgw_service.create,
                'rbd-mirror': self.rbd_mirror_service.create,
                'nfs': self.nfs_service.create,
                'grafana': self.grafana_service.create,
                'alertmanager': self.alertmanager_service.create,
                'prometheus': self.prometheus_service.create,
                'node-exporter': self.node_exporter_service.create,
                'crash': self.crash_service.create,
                'iscsi': self.iscsi_service.create,
            }
            return d[service_type]  # type: ignore
        except KeyError:
            self.log.exception(f'unknown service type {service_type}')
            raise OrchestratorError(f'unknown service type {service_type}') from e

    def _config_fn(self, service_type) -> Optional[Callable[[ServiceSpec], None]]:
        return {
            'mds': self.mds_service.config,
            'rgw': self.rgw_service.config,
            'nfs': self.nfs_service.config,
            'iscsi': self.iscsi_service.config,
        }.get(service_type)

    def _apply_service(self, spec: ServiceSpec) -> bool:
        """
        Schedule a service.  Deploy new daemons or remove old ones, depending
        on the target label and count specified in the placement.
        """
        daemon_type = spec.service_type
        service_name = spec.service_name()
        if spec.unmanaged:
            self.log.debug('Skipping unmanaged service %s spec' % service_name)
            return False
        self.log.debug('Applying service %s spec' % service_name)

        create_func = self._create_fn(daemon_type)
        config_func = self._config_fn(daemon_type)

        if daemon_type == 'osd':
            create_func(spec)
            # TODO: return True would result in a busy loop
            return False

        daemons = self.cache.get_daemons_by_service(service_name)

        public_network = None
        if daemon_type == 'mon':
            ret, out, err = self.check_mon_command({
                'prefix': 'config get',
                'who': 'mon',
                'key': 'public_network',
            })
            if '/' in out:
                public_network = out.strip()
                self.log.debug('mon public_network is %s' % public_network)

        def matches_network(host):
            # type: (str) -> bool
            if not public_network:
                return False
            # make sure we have 1 or more IPs for that network on that
            # host
            return len(self.cache.networks[host].get(public_network, [])) > 0

        ha = HostAssignment(
            spec=spec,
            get_hosts_func=self._get_hosts,
            get_daemons_func=self.cache.get_daemons_by_service,
            filter_new_host=matches_network if daemon_type == 'mon' else None,
        )

        hosts: List[HostPlacementSpec] = ha.place()
        self.log.debug('Usable hosts: %s' % hosts)

        r = False

        # sanity check
        if daemon_type in ['mon', 'mgr'] and len(hosts) < 1:
            self.log.debug('cannot scale mon|mgr below 1 (hosts=%s)' % hosts)
            return False

        # add any?
        did_config = False

        add_daemon_hosts: Set[HostPlacementSpec] = ha.add_daemon_hosts(hosts)
        self.log.debug('Hosts that will receive new daemons: %s' % add_daemon_hosts)

        remove_daemon_hosts: Set[orchestrator.DaemonDescription] = ha.remove_daemon_hosts(hosts)
        self.log.debug('Hosts that will loose daemons: %s' % remove_daemon_hosts)

        for host, network, name in add_daemon_hosts:
            if not did_config and config_func:
                config_func(spec)
                did_config = True
            daemon_id = self.get_unique_name(daemon_type, host, daemons,
                                             prefix=spec.service_id,
                                             forcename=name)
            self.log.debug('Placing %s.%s on host %s' % (
                daemon_type, daemon_id, host))
            if daemon_type == 'mon':
                create_func(daemon_id, host, network)  # type: ignore
            elif daemon_type in ['nfs', 'iscsi']:
                create_func(daemon_id, host, spec)  # type: ignore
            else:
                create_func(daemon_id, host)  # type: ignore

            # add to daemon list so next name(s) will also be unique
            sd = orchestrator.DaemonDescription(
                hostname=host,
                daemon_type=daemon_type,
                daemon_id=daemon_id,
            )
            daemons.append(sd)
            r = True

        # remove any?
        while remove_daemon_hosts and not self.cephadm_services[daemon_type].ok_to_stop(
                [d.daemon_id for d in remove_daemon_hosts]):
            # let's find a subset that is ok-to-stop
            remove_daemon_hosts.pop()
        for d in remove_daemon_hosts:
            # NOTE: we are passing the 'force' flag here, which means
            # we can delete a mon instances data.
            self._remove_daemon(d.name(), d.hostname)
            r = True

        return r

    def _apply_all_services(self):
        r = False
        specs = [] # type: List[ServiceSpec]
        for sn, spec in self.spec_store.specs.items():
            specs.append(spec)
        for spec in specs:
            try:
                if self._apply_service(spec):
                    r = True
            except Exception as e:
                self.log.exception('Failed to apply %s spec %s: %s' % (
                    spec.service_name(), spec, e))
        return r

    def _check_pool_exists(self, pool, service_name):
        logger.info(f'Checking pool "{pool}" exists for service {service_name}')
        if not self.rados.pool_exists(pool):
            raise OrchestratorError(f'Cannot find pool "{pool}" for '
                                    f'service {service_name}')

    def _check_daemons(self):
        # get monmap mtime so we can refresh configs when mons change
        monmap = self.get('mon_map')
        last_monmap: Optional[datetime.datetime] = datetime.datetime.strptime(
            monmap['modified'], CEPH_DATEFMT)
        if last_monmap and last_monmap > datetime.datetime.utcnow():
            last_monmap = None   # just in case clocks are skewed

        daemons = self.cache.get_daemons()
        daemons_post: Dict[str, List[orchestrator.DaemonDescription]] = defaultdict(list)
        for dd in daemons:
            # orphan?
            spec = self.spec_store.specs.get(dd.service_name(), None)
            if not spec and dd.daemon_type not in ['mon', 'mgr', 'osd']:
                # (mon and mgr specs should always exist; osds aren't matched
                # to a service spec)
                self.log.info('Removing orphan daemon %s...' % dd.name())
                self._remove_daemon(dd.name(), dd.hostname)

            # ignore unmanaged services
            if spec and spec.unmanaged:
                continue

            # These daemon types require additional configs after creation
            if dd.daemon_type in ['grafana', 'iscsi', 'prometheus', 'alertmanager', 'nfs']:
                daemons_post[dd.daemon_type].append(dd)

            deps = self._calc_daemon_deps(dd.daemon_type, dd.daemon_id)
            last_deps, last_config = self.cache.get_daemon_last_config_deps(
                dd.hostname, dd.name())
            if last_deps is None:
                last_deps = []
            reconfig = False
            if not last_config:
                self.log.info('Reconfiguring %s (unknown last config time)...'% (
                    dd.name()))
                reconfig = True
            elif last_deps != deps:
                self.log.debug('%s deps %s -> %s' % (dd.name(), last_deps,
                                                     deps))
                self.log.info('Reconfiguring %s (dependencies changed)...' % (
                    dd.name()))
                reconfig = True
            elif last_monmap and \
               last_monmap > last_config and \
               dd.daemon_type in CEPH_TYPES:
                self.log.info('Reconfiguring %s (monmap changed)...' % dd.name())
                reconfig = True
            if reconfig:
                self._create_daemon(dd.daemon_type, dd.daemon_id,
                                    dd.hostname, reconfig=True)

        # do daemon post actions
        for daemon_type, daemon_descs in daemons_post.items():
            self._get_cephadm_service(daemon_type).daemon_check_post(daemon_descs)

    def _add_daemon(self, daemon_type, spec,
                    create_func: Callable[..., T], config_func=None) -> List[T]:
        """
        Add (and place) a daemon. Require explicit host placement.  Do not
        schedule, and do not apply the related scheduling limitations.
        """
        self.log.debug('_add_daemon %s spec %s' % (daemon_type, spec.placement))
        if not spec.placement.hosts:
            raise OrchestratorError('must specify host(s) to deploy on')
        count = spec.placement.count or len(spec.placement.hosts)
        daemons = self.cache.get_daemons_by_service(spec.service_name())
        return self._create_daemons(daemon_type, spec, daemons,
                                    spec.placement.hosts, count,
                                    create_func, config_func)

    def _create_daemons(self, daemon_type, spec, daemons,
                        hosts, count,
                        create_func: Callable[..., T], config_func=None) -> List[T]:
        if count > len(hosts):
            raise OrchestratorError('too few hosts: want %d, have %s' % (
                count, hosts))

        if config_func:
            config_func(spec)

        args = []  # type: List[tuple]
        for host, network, name in hosts:
            daemon_id = self.get_unique_name(daemon_type, host, daemons,
                                             prefix=spec.service_id,
                                             forcename=name)
            self.log.debug('Placing %s.%s on host %s' % (
                daemon_type, daemon_id, host))
            if daemon_type == 'mon':
                args.append((daemon_id, host, network))  # type: ignore
            elif daemon_type in ['nfs', 'iscsi']:
                args.append((daemon_id, host, spec))  # type: ignore
            else:
                args.append((daemon_id, host))  # type: ignore

            # add to daemon list so next name(s) will also be unique
            sd = orchestrator.DaemonDescription(
                hostname=host,
                daemon_type=daemon_type,
                daemon_id=daemon_id,
            )
            daemons.append(sd)

        @forall_hosts
        def create_func_map(*args):
            return create_func(*args)

        return create_func_map(args)

    @trivial_completion
    def apply_mon(self, spec):
        return self._apply(spec)

    @trivial_completion
    def add_mon(self, spec):
        # type: (ServiceSpec) -> List[str]
        return self._add_daemon('mon', spec, self.mon_service.create)

    @trivial_completion
    def add_mgr(self, spec):
        # type: (ServiceSpec) -> List[str]
        return self._add_daemon('mgr', spec, self.mgr_service.create)

    def _apply(self, spec: GenericSpec) -> str:
        self.migration.verify_no_migration()

        if spec.service_type == 'host':
            return self._add_host(cast(HostSpec, spec))

        return self._apply_service_spec(cast(ServiceSpec, spec))

    def _apply_service_spec(self, spec: ServiceSpec) -> str:
        if spec.placement.is_empty():
            # fill in default placement
            defaults = {
                'mon': PlacementSpec(count=5),
                'mgr': PlacementSpec(count=2),
                'mds': PlacementSpec(count=2),
                'rgw': PlacementSpec(count=2),
                'iscsi': PlacementSpec(count=1),
                'rbd-mirror': PlacementSpec(count=2),
                'nfs': PlacementSpec(count=1),
                'grafana': PlacementSpec(count=1),
                'alertmanager': PlacementSpec(count=1),
                'prometheus': PlacementSpec(count=1),
                'node-exporter': PlacementSpec(host_pattern='*'),
                'crash': PlacementSpec(host_pattern='*'),
            }
            spec.placement = defaults[spec.service_type]
        elif spec.service_type in ['mon', 'mgr'] and \
             spec.placement.count is not None and \
             spec.placement.count < 1:
            raise OrchestratorError('cannot scale %s service below 1' % (
                spec.service_type))

        HostAssignment(
            spec=spec,
            get_hosts_func=self._get_hosts,
            get_daemons_func=self.cache.get_daemons_by_service,
        ).validate()

        self.log.info('Saving service %s spec with placement %s' % (
            spec.service_name(), spec.placement.pretty_str()))
        self.spec_store.save(spec)
        self._kick_serve_loop()
        return "Scheduled %s update..." % spec.service_name()

    @trivial_completion
    def apply(self, specs: List[GenericSpec]):
        results = []
        for spec in specs:
            results.append(self._apply(spec))
        return results

    @trivial_completion
    def apply_mgr(self, spec):
        return self._apply(spec)

    @trivial_completion
    def add_mds(self, spec: ServiceSpec):
        return self._add_daemon('mds', spec, self.mds_service.create, self.mds_service.config)

    @trivial_completion
    def apply_mds(self, spec: ServiceSpec):
        return self._apply(spec)

    @trivial_completion
    def add_rgw(self, spec):
        return self._add_daemon('rgw', spec, self.rgw_service.create, self.rgw_service.config)

    @trivial_completion
    def apply_rgw(self, spec):
        return self._apply(spec)

    @trivial_completion
    def add_iscsi(self, spec):
        # type: (ServiceSpec) -> List[str]
        return self._add_daemon('iscsi', spec, self.iscsi_service.create, self.iscsi_service.config)

    @trivial_completion
    def apply_iscsi(self, spec):
        return self._apply(spec)

    @trivial_completion
    def add_rbd_mirror(self, spec):
        return self._add_daemon('rbd-mirror', spec, self.rbd_mirror_service.create)

    @trivial_completion
    def apply_rbd_mirror(self, spec):
        return self._apply(spec)

    @trivial_completion
    def add_nfs(self, spec):
        return self._add_daemon('nfs', spec, self.nfs_service.create, self.nfs_service.config)

    @trivial_completion
    def apply_nfs(self, spec):
        return self._apply(spec)

    def _get_dashboard_url(self):
        # type: () -> str
        return self.get('mgr_map').get('services', {}).get('dashboard', '')

    @trivial_completion
    def add_prometheus(self, spec):
        return self._add_daemon('prometheus', spec, self.prometheus_service.create)

    @trivial_completion
    def apply_prometheus(self, spec):
        return self._apply(spec)

    @trivial_completion
    def add_node_exporter(self, spec):
        # type: (ServiceSpec) -> List[str]
        return self._add_daemon('node-exporter', spec,
                                self.node_exporter_service.create)

    @trivial_completion
    def apply_node_exporter(self, spec):
        return self._apply(spec)

    @trivial_completion
    def add_crash(self, spec):
        # type: (ServiceSpec) -> List[str]
        return self._add_daemon('crash', spec,
                                self.crash_service.create)

    @trivial_completion
    def apply_crash(self, spec):
        return self._apply(spec)

    @trivial_completion
    def add_grafana(self, spec):
        # type: (ServiceSpec) -> List[str]
        return self._add_daemon('grafana', spec, self.grafana_service.create)

    @trivial_completion
    def apply_grafana(self, spec: ServiceSpec):
        return self._apply(spec)

    @trivial_completion
    def add_alertmanager(self, spec):
        # type: (ServiceSpec) -> List[str]
        return self._add_daemon('alertmanager', spec, self.alertmanager_service.create)

    @trivial_completion
    def apply_alertmanager(self, spec: ServiceSpec):
        return self._apply(spec)

    def _get_container_image_id(self, image_name):
        # pick a random host...
        host = None
        for host_name in self.inventory.keys():
            host = host_name
            break
        if not host:
            raise OrchestratorError('no hosts defined')
        out, err, code = self._run_cephadm(
            host, '', 'pull', [],
            image=image_name,
            no_fsid=True,
            error_ok=True)
        if code:
            raise OrchestratorError('Failed to pull %s on %s: %s' % (
                image_name, host, '\n'.join(out)))
        j = json.loads('\n'.join(out))
        image_id = j.get('image_id')
        ceph_version = j.get('ceph_version')
        self.log.debug('image %s -> id %s version %s' %
                       (image_name, image_id, ceph_version))
        return image_id, ceph_version

    @trivial_completion
    def upgrade_check(self, image, version):
        if version:
            target_name = self.container_image_base + ':v' + version
        elif image:
            target_name = image
        else:
            raise OrchestratorError('must specify either image or version')

        target_id, target_version = self._get_container_image_id(target_name)
        self.log.debug('Target image %s id %s version %s' % (
            target_name, target_id, target_version))
        r = {
            'target_name': target_name,
            'target_id': target_id,
            'target_version': target_version,
            'needs_update': dict(),
            'up_to_date': list(),
        }
        for host, dm in self.cache.daemons.items():
            for name, dd in dm.items():
                if target_id == dd.container_image_id:
                    r['up_to_date'].append(dd.name())
                else:
                    r['needs_update'][dd.name()] = {
                        'current_name': dd.container_image_name,
                        'current_id': dd.container_image_id,
                        'current_version': dd.version,
                    }
        return json.dumps(r, indent=4, sort_keys=True)

    @trivial_completion
    def upgrade_status(self):
        return self.upgrade.upgrade_status()

    @trivial_completion
    def upgrade_start(self, image, version):
        return self.upgrade.upgrade_start(image, version)

    @trivial_completion
    def upgrade_pause(self):
        return self.upgrade.upgrade_pause()

    @trivial_completion
    def upgrade_resume(self):
        return self.upgrade.upgrade_resume()

    @trivial_completion
    def upgrade_stop(self):
        return self.upgrade.upgrade_stop()

    @trivial_completion
    def remove_osds(self, osd_ids: List[str],
                    replace: bool = False,
                    force: bool = False):
        """
        Takes a list of OSDs and schedules them for removal.
        The function that takes care of the actual removal is
        _remove_osds_bg().
        """

        daemons = self.cache.get_daemons_by_service('osd')
        found: Set[OSDRemoval] = set()
        for daemon in daemons:
            if daemon.daemon_id not in osd_ids:
                continue
            found.add(OSDRemoval(daemon.daemon_id, replace, force,
                                 daemon.hostname, daemon.name(),
                                 datetime.datetime.utcnow(), -1))

        not_found = {osd_id for osd_id in osd_ids if osd_id not in [x.osd_id for x in found]}
        if not_found:
            raise OrchestratorError('Unable to find OSD: %s' % not_found)

        self.rm_util.queue_osds_for_removal(found)

        # trigger the serve loop to initiate the removal
        self._kick_serve_loop()
        return "Scheduled OSD(s) for removal"

    @trivial_completion
    def remove_osds_status(self):
        """
        The CLI call to retrieve an osd removal report
        """
        return self.rm_util.report<|MERGE_RESOLUTION|>--- conflicted
+++ resolved
@@ -944,11 +944,7 @@
             self.offline_hosts.add(host)
             self._reset_con(host)
 
-<<<<<<< HEAD
-            user = 'root' if self.mode == 'root' else 'cephadm'
-=======
             user = self.ssh_user if self.mode == 'root' else 'cephadm'
->>>>>>> 1052b9db
             msg = f'''Failed to connect to {host} ({addr}).
 Check that the host is reachable and accepts connections using the cephadm SSH key
 

--- conflicted
+++ resolved
@@ -1174,12 +1174,9 @@
       type == MSG_MDS_TABLE_REQUEST ||
       type == MSG_MDS_LOCK ||
       type == MSG_MDS_INODEFILECAPS ||
-<<<<<<< HEAD
       type == MSG_MDS_RSTATS ||
-=======
       type == MSG_MDS_SCRUB ||
       type == MSG_MDS_SCRUB_STATS ||
->>>>>>> a604d03a
       type == CEPH_MSG_CLIENT_CAPS ||
       type == CEPH_MSG_CLIENT_CAPRELEASE ||
       type == CEPH_MSG_CLIENT_LEASE) {

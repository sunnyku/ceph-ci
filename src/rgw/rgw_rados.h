--- conflicted
+++ resolved
@@ -514,12 +514,9 @@
   RGWIndexCompletionManager *index_completion_manager{nullptr};
 
   bool use_cache{false};
-<<<<<<< HEAD
   bool use_datacache{false};
-=======
 
   int get_obj_head_ioctx(const RGWBucketInfo& bucket_info, const rgw_obj& obj, librados::IoCtx *ioctx);
->>>>>>> 7c941d61
 public:
   RGWRados(): timer(NULL),
                gc(NULL), lc(NULL), obj_expirer(NULL), use_gc_thread(false), use_lc_thread(false), quota_threads(false),

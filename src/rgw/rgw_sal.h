// -*- mode:C++; tab-width:8; c-basic-offset:2; indent-tabs-mode:t -*-
// vim: ts=8 sw=2 smarttab ft=cpp

/*
 * Ceph - scalable distributed file system
 *
 * Copyright (C) 2019 Red Hat, Inc.
 *
 * This is free software; you can redistribute it and/or
 * modify it under the terms of the GNU Lesser General Public
 * License version 2.1, as published by the Free Software
 * Foundation. See file COPYING.
 *
 */

#pragma once

#include "rgw_user.h"
<<<<<<< HEAD
#include "rgw_cache.h"
=======
#include "rgw_obj_manifest.h"

class RGWGetDataCB;
struct RGWObjState;
class RGWAccessListFilter;

struct RGWUsageIter {
  string read_iter;
  uint32_t index;

  RGWUsageIter() : index(0) {}
};
>>>>>>> 6279196e

namespace rgw { namespace sal {

#define RGW_SAL_VERSION 1

class RGWUser;
class RGWBucket;
class RGWObject;
class RGWBucketList;

enum AttrsMod {
  ATTRSMOD_NONE    = 0,
  ATTRSMOD_REPLACE = 1,
  ATTRSMOD_MERGE   = 2
};

using RGWAttrs = std::map<std::string, ceph::buffer::list>;

class RGWStore : public DoutPrefixProvider {
  public:
    RGWStore() {}
    virtual ~RGWStore() = default;

    virtual std::unique_ptr<RGWUser> get_user(const rgw_user& u) = 0;
    virtual std::unique_ptr<RGWObject> get_object(const rgw_obj_key& k) = 0;
    virtual int get_bucket(RGWUser* u, const rgw_bucket& b, std::unique_ptr<RGWBucket>* bucket) = 0;
    virtual int get_bucket(RGWUser* u, const RGWBucketInfo& i, std::unique_ptr<RGWBucket>* bucket) = 0;
    virtual int get_bucket(RGWUser* u, const std::string& tenant, const std::string&name, std::unique_ptr<RGWBucket>* bucket) = 0;
    virtual int create_bucket(RGWUser& u, const rgw_bucket& b,
                            const std::string& zonegroup_id,
                            rgw_placement_rule& placement_rule,
                            std::string& swift_ver_location,
                            const RGWQuotaInfo * pquota_info,
                            const RGWAccessControlPolicy& policy,
			    RGWAttrs& attrs,
                            RGWBucketInfo& info,
                            obj_version& ep_objv,
			    bool exclusive,
			    bool obj_lock_enabled,
			    bool *existed,
			    req_info& req_info,
			    std::unique_ptr<RGWBucket>* bucket) = 0;
    virtual RGWBucketList* list_buckets(void) = 0;
    virtual bool is_meta_master() = 0;
    virtual int forward_request_to_master(RGWUser* user, obj_version *objv,
				  bufferlist& in_data, JSONParser *jp, req_info& info) = 0;
    virtual int defer_gc(RGWObjectCtx *rctx, RGWBucket* bucket, RGWObject* obj,
			 optional_yield y) = 0;
    virtual const RGWZoneGroup& get_zonegroup() = 0;
    virtual int get_zonegroup(const string& id, RGWZoneGroup& zonegroup) = 0;

    virtual void finalize(void)=0;

    virtual CephContext *ctx(void)=0;
};

class RGWUser {
  protected:
    RGWUserInfo info;

  public:
    RGWUser() : info() {}
    RGWUser(const rgw_user& _u) : info() { info.user_id = _u; }
    RGWUser(const RGWUserInfo& _i) : info(_i) {}
    virtual ~RGWUser() = default;

    virtual int list_buckets(const std::string& marker, const std::string& end_marker,
			     uint64_t max, bool need_stats, RGWBucketList& buckets) = 0;
    virtual RGWBucket* create_bucket(rgw_bucket& bucket, ceph::real_time creation_time) = 0;
    friend class RGWBucket;
    virtual std::string& get_display_name() { return info.display_name; }

    std::string& get_tenant() { return info.user_id.tenant; }
    const rgw_user& get_id() const { return info.user_id; }
    uint32_t get_type() const { return info.type; }
    int32_t get_max_buckets() const { return info.max_buckets; }
    const RGWUserCaps& get_caps() const { return info.caps; }

    /* Placeholders */
    virtual int load_by_id(optional_yield y) = 0;

    /* dang temporary; will be removed when User is complete */
    rgw_user& get_user() { return info.user_id; }
    RGWUserInfo& get_info() { return info; }

    friend inline ostream& operator<<(ostream& out, const RGWUser& u) {
      out << u.info.user_id;
      return out;
    }

    friend inline ostream& operator<<(ostream& out, const RGWUser* u) {
      if (!u)
	out << "<NULL>";
      else
	out << u->info.user_id;
      return out;
    }

    friend inline ostream& operator<<(ostream& out, const std::unique_ptr<RGWUser>& p) {
      out << p.get();
      return out;
    }

};

class RGWBucket {
  protected:
    RGWBucketEnt ent;
    RGWBucketInfo info;
    RGWUser* owner;
    RGWAttrs attrs;
    obj_version bucket_version;
    ceph::real_time mtime;

  public:

    struct ListParams {
      std::string prefix;
      std::string delim;
      rgw_obj_key marker;
      rgw_obj_key end_marker;
      std::string ns;
      bool enforce_ns{true};
      RGWAccessListFilter *filter{nullptr};
      bool list_versions{false};
      bool allow_unordered{false};
      int shard_id{0};
    };
    struct ListResults {
      vector<rgw_bucket_dir_entry> objs;
      map<std::string, bool> common_prefixes;
      bool is_truncated;
      rgw_obj_key next_marker;
    };

    RGWBucket() : ent(), info(), owner(nullptr), attrs(), bucket_version() {}
    RGWBucket(const rgw_bucket& _b) :
      ent(), info(), owner(nullptr), attrs(), bucket_version() { ent.bucket = _b; info.bucket = _b; }
    RGWBucket(const RGWBucketEnt& _e) :
      ent(_e), info(), owner(nullptr), attrs(), bucket_version() { info.bucket = ent.bucket; info.placement_rule = ent.placement_rule; }
    RGWBucket(const RGWBucketInfo& _i) :
      ent(), info(_i), owner(nullptr), attrs(), bucket_version() {ent.bucket = info.bucket; ent.placement_rule = info.placement_rule; }
    RGWBucket(const rgw_bucket& _b, RGWUser* _u) :
      ent(), info(), owner(_u), attrs(), bucket_version() { ent.bucket = _b; info.bucket = _b; }
    RGWBucket(const RGWBucketEnt& _e, RGWUser* _u) :
      ent(_e), info(), owner(_u), attrs(), bucket_version() { info.bucket = ent.bucket; info.placement_rule = ent.placement_rule; }
    RGWBucket(const RGWBucketInfo& _i, RGWUser* _u) :
      ent(), info(_i), owner(_u), attrs(), bucket_version() { ent.bucket = info.bucket;  ent.placement_rule = info.placement_rule;}
    virtual ~RGWBucket() = default;

    virtual int load_by_name(const std::string& tenant, const std::string& bucket_name, const std::string bucket_instance_id, RGWSysObjectCtx *rctx, optional_yield y) = 0;
    virtual std::unique_ptr<RGWObject> get_object(const rgw_obj_key& key) = 0;
    virtual int list(ListParams&, int, ListResults&, optional_yield y) = 0;
    virtual RGWObject* create_object(const rgw_obj_key& key /* Attributes */) = 0;
    virtual RGWAttrs& get_attrs(void) { return attrs; }
    virtual int set_attrs(RGWAttrs a) { attrs = a; return 0; }
    virtual int remove_bucket(bool delete_children, std::string prefix, std::string delimiter, bool forward_to_master, req_info* req_info, optional_yield y) = 0;
    virtual RGWAccessControlPolicy& get_acl(void) = 0;
    virtual int set_acl(RGWAccessControlPolicy& acl, optional_yield y) = 0;
    virtual int get_bucket_info(optional_yield y) = 0;
    virtual int get_bucket_stats(RGWBucketInfo& bucket_info, int shard_id,
				 std::string *bucket_ver, std::string *master_ver,
				 std::map<RGWObjCategory, RGWStorageStats>& stats,
				 std::string *max_marker = nullptr,
				 bool *syncstopped = nullptr) = 0;
    virtual int read_bucket_stats(optional_yield y) = 0;
    virtual int sync_user_stats() = 0;
    virtual int update_container_stats(void) = 0;
    virtual int check_bucket_shards(void) = 0;
    virtual int link(RGWUser* new_user, optional_yield y) = 0;
    virtual int unlink(RGWUser* new_user, optional_yield y) = 0;
    virtual int chown(RGWUser* new_user, RGWUser* old_user, optional_yield y) = 0;
    virtual int put_instance_info(bool exclusive, ceph::real_time mtime) = 0;
    virtual bool is_owner(RGWUser* user) = 0;
    virtual int check_empty(optional_yield y) = 0;
    virtual int check_quota(RGWQuotaInfo& user_quota, RGWQuotaInfo& bucket_quota, uint64_t obj_size, bool check_size_only = false) = 0;
    virtual int set_instance_attrs(RGWAttrs& attrs, optional_yield y) = 0;
    virtual int try_refresh_info(ceph::real_time *pmtime) = 0;
    virtual int read_usage(uint64_t start_epoch, uint64_t end_epoch, uint32_t max_entries,
			   bool *is_truncated, RGWUsageIter& usage_iter,
			   map<rgw_user_bucket, rgw_usage_log_entry>& usage) = 0;

    bool empty() const { return info.bucket.name.empty(); }
    const std::string& get_name() const { return info.bucket.name; }
    const std::string& get_tenant() const { return info.bucket.tenant; }
    const std::string& get_marker() const { return info.bucket.marker; }
    const std::string& get_bucket_id() const { return info.bucket.bucket_id; }
    size_t get_size() const { return ent.size; }
    size_t get_size_rounded() const { return ent.size_rounded; }
    uint64_t get_count() const { return ent.count; }
    rgw_placement_rule& get_placement_rule() { return info.placement_rule; }
    ceph::real_time& get_creation_time() { return info.creation_time; }
    ceph::real_time& get_modification_time() { return mtime; }
    obj_version& get_version() { return bucket_version; }
    void set_version(obj_version &ver) { bucket_version = ver; }
    bool versioned() { return info.versioned(); }
    bool versioning_enabled() { return info.versioning_enabled(); }

    void convert(cls_user_bucket_entry *b) const {
      ent.convert(b);
    }

    static bool empty(RGWBucket* b) { return (!b || b->empty()); }
    virtual std::unique_ptr<RGWBucket> clone() = 0;

    /* dang - This is temporary, until the API is completed */
    rgw_bucket& get_key() { return info.bucket; }
    RGWBucketInfo& get_info() { return info; }

    friend inline ostream& operator<<(ostream& out, const RGWBucket& b) {
      out << b.info.bucket;
      return out;
    }

    friend inline ostream& operator<<(ostream& out, const RGWBucket* b) {
      if (!b)
	out << "<NULL>";
      else
	out << b->info.bucket;
      return out;
    }

    friend inline ostream& operator<<(ostream& out, const std::unique_ptr<RGWBucket>& p) {
      out << p.get();
      return out;
    }


    friend class RGWBucketList;
  protected:
    virtual void set_ent(RGWBucketEnt& _ent) { ent = _ent; info.bucket = ent.bucket; info.placement_rule = ent.placement_rule; }
};


class RGWBucketList {
  std::map<std::string, std::unique_ptr<RGWBucket>> buckets;
  bool truncated;

public:
  RGWBucketList() : buckets(), truncated(false) {}
  RGWBucketList(RGWBucketList&& _bl) :
    buckets(std::move(_bl.buckets)),
    truncated(_bl.truncated)
    { }
  RGWBucketList& operator=(const RGWBucketList&) = delete;
  RGWBucketList& operator=(RGWBucketList&& _bl) {
    for (auto& ent : _bl.buckets) {
      buckets.emplace(ent.first, std::move(ent.second));
    }
    truncated = _bl.truncated;
    return *this;
  };

  map<std::string, std::unique_ptr<RGWBucket>>& get_buckets() { return buckets; }
  bool is_truncated(void) const { return truncated; }
  void set_truncated(bool trunc) { truncated = trunc; }
  void add(std::unique_ptr<RGWBucket> bucket) {
    buckets.emplace(bucket->info.bucket.name, std::move(bucket));
  }
  size_t count() const { return buckets.size(); }
  void clear(void) {
    buckets.clear();
    truncated = false;
  }
};

class RGWObject {
  protected:
    rgw_obj_key key;
    RGWBucket* bucket;
    std::string index_hash_source;
    uint64_t obj_size;
    RGWAttrs attrs;
    ceph::real_time mtime;
    bool delete_marker{false};
    bool in_extra_data{false};

  public:

    struct ReadOp {
      struct Params {
        const ceph::real_time *mod_ptr{nullptr};
        const ceph::real_time *unmod_ptr{nullptr};
        bool high_precision_time{false};
        uint32_t mod_zone_id{0};
        uint64_t mod_pg_ver{0};
        const char *if_match{nullptr};
        const char *if_nomatch{nullptr};
        ceph::real_time *lastmod{nullptr};
        rgw_obj *target_obj{nullptr}; // XXX dang remove?
      } params;

      struct Result {
        rgw_raw_obj head_obj;

        Result() : head_obj() {}
      } result;

      virtual ~ReadOp() = default;

      virtual int prepare(optional_yield y) = 0;
      virtual int read(int64_t ofs, int64_t end, bufferlist& bl, optional_yield y) = 0;
      virtual int iterate(int64_t ofs, int64_t end, RGWGetDataCB *cb, optional_yield y) = 0;
      virtual int get_manifest(RGWObjManifest **pmanifest, optional_yield y) = 0;
      virtual int get_attr(const char *name, bufferlist& dest, optional_yield y) = 0;
    };

    RGWObject()
      : key(),
      bucket(nullptr),
      index_hash_source(),
      obj_size(),
      attrs(),
      mtime() {}
    RGWObject(const rgw_obj_key& _k)
      : key(_k),
      bucket(),
      index_hash_source(),
      obj_size(),
      attrs(),
      mtime() {}
    RGWObject(const rgw_obj_key& _k, RGWBucket* _b)
      : key(_k),
      bucket(_b),
      index_hash_source(),
      obj_size(),
      attrs(),
      mtime() {}
    RGWObject(RGWObject& _o) = default;

    virtual ~RGWObject() = default;

    virtual int read(off_t offset, off_t length, std::iostream& stream) = 0;
    virtual int write(off_t offset, off_t length, std::iostream& stream) = 0;
    virtual int delete_object(RGWObjectCtx* obj_ctx, ACLOwner obj_owner,
			      ACLOwner bucket_owner, ceph::real_time unmod_since,
			      bool high_precision_time, uint64_t epoch,
			      std::string& version_id,optional_yield y) = 0;
    virtual int copy_object(RGWObjectCtx& obj_ctx, RGWUser* user,
               req_info *info, const rgw_zone_id& source_zone,
               rgw::sal::RGWObject* dest_object, rgw::sal::RGWBucket* dest_bucket,
               rgw::sal::RGWBucket* src_bucket,
               const rgw_placement_rule& dest_placement,
               ceph::real_time *src_mtime, ceph::real_time *mtime,
               const ceph::real_time *mod_ptr, const ceph::real_time *unmod_ptr,
               bool high_precision_time,
               const char *if_match, const char *if_nomatch,
               AttrsMod attrs_mod, bool copy_if_newer, RGWAttrs& attrs,
               RGWObjCategory category, uint64_t olh_epoch,
	       boost::optional<ceph::real_time> delete_at,
               string *version_id, string *tag, string *etag,
               void (*progress_cb)(off_t, void *), void *progress_data,
               const DoutPrefixProvider *dpp, optional_yield y) = 0;
    virtual RGWAccessControlPolicy& get_acl(void) = 0;
    virtual int set_acl(const RGWAccessControlPolicy& acl) = 0;
    virtual void set_atomic(RGWObjectCtx *rctx) const = 0;
    virtual void set_prefetch_data(RGWObjectCtx *rctx) = 0;

    bool empty() const { return key.empty(); }
    const std::string &get_name() const { return key.name; }

    virtual int get_obj_state(RGWObjectCtx *rctx, RGWBucket& bucket, RGWObjState **state, optional_yield y, bool follow_olh = false) = 0;
    virtual int set_obj_attrs(RGWObjectCtx* rctx, RGWAttrs* setattrs, RGWAttrs* delattrs, optional_yield y, rgw_obj* target_obj = NULL) = 0;
    virtual int get_obj_attrs(RGWObjectCtx *rctx, optional_yield y, rgw_obj* target_obj = NULL) = 0;
    virtual int modify_obj_attrs(RGWObjectCtx *rctx, const char *attr_name, bufferlist& attr_val, optional_yield y) = 0;
    virtual int delete_obj_attrs(RGWObjectCtx *rctx, const char *attr_name, optional_yield y) = 0;
    virtual int copy_obj_data(RGWObjectCtx& rctx, RGWBucket* dest_bucket, RGWObject* dest_obj, uint16_t olh_epoch, std::string* petag, const DoutPrefixProvider *dpp, optional_yield y) = 0;
    virtual bool is_expired() = 0;

    RGWAttrs& get_attrs(void) { return attrs; }
    ceph::real_time get_mtime(void) const { return mtime; }
    uint64_t get_obj_size(void) const { return obj_size; }
    RGWBucket* get_bucket(void) const { return bucket; }
    void set_bucket(RGWBucket* b) { bucket = b; }
    std::string get_hash_source(void) { return index_hash_source; }
    void set_hash_source(std::string s) { index_hash_source = s; }
    std::string get_oid(void) const { return key.get_oid(); }
    bool get_delete_marker(void) { return delete_marker; }
    bool get_in_extra_data(void) { return in_extra_data; }
    void set_in_extra_data(bool i) { in_extra_data = i; }
    int range_to_ofs(uint64_t obj_size, int64_t &ofs, int64_t &end);

    /* OPs */
    virtual std::unique_ptr<ReadOp> get_read_op(RGWObjectCtx *) = 0;

    /* OMAP */
    virtual int omap_get_vals_by_keys(const std::string& oid,
			      const std::set<std::string>& keys,
			      RGWAttrs *vals) = 0;

    static bool empty(RGWObject* o) { return (!o || o->empty()); }
    virtual std::unique_ptr<RGWObject> clone() = 0;

    /* dang - Not sure if we want this, but it simplifies things a lot */
    void set_obj_size(uint64_t s) { obj_size = s; }
    virtual void set_name(const std::string& n) { key = n; }
    virtual void set_key(const rgw_obj_key& k) { key = k; }
    virtual rgw_obj get_obj(void) const {
      rgw_obj obj(bucket->get_key(), key);
      obj.set_in_extra_data(in_extra_data);
      return obj;
    }
    virtual void gen_rand_obj_instance_name() = 0;

    /* dang - This is temporary, until the API is completed */
    rgw_obj_key& get_key() { return key; }
    void set_instance(const std::string &i) { key.set_instance(i); }
    const std::string &get_instance() const { return key.instance; }
    bool have_instance(void) { return key.have_instance(); }

    friend inline ostream& operator<<(ostream& out, const RGWObject& o) {
      out << o.key;
      return out;
    }
    friend inline ostream& operator<<(ostream& out, const RGWObject* o) {
      if (!o)
	out << "<NULL>";
      else
	out << o->key;
      return out;
    }
    friend inline ostream& operator<<(ostream& out, const std::unique_ptr<RGWObject>& p) {
      out << p.get();
      return out;
    }
};

} } // namespace rgw::sal
<<<<<<< HEAD


class RGWStoreManager {
public:
  RGWStoreManager() {}
  static rgw::sal::RGWRadosStore *get_storage(CephContext *cct, bool use_gc_thread, bool use_lc_thread, bool quota_threads,
			       bool run_sync_thread, bool run_reshard_thread, bool use_metacache = true, bool use_datacache = false) {
    rgw::sal::RGWRadosStore *store = init_storage_provider(cct, use_gc_thread, use_lc_thread,
	quota_threads, run_sync_thread, run_reshard_thread, use_metacache, use_datacache);
    return store;
  }
  static rgw::sal::RGWRadosStore *get_raw_storage(CephContext *cct) {
    rgw::sal::RGWRadosStore *rados = init_raw_storage_provider(cct);
    return rados;
  }
  static rgw::sal::RGWRadosStore *init_storage_provider(CephContext *cct, bool use_gc_thread, bool use_lc_thread, bool quota_threads, bool run_sync_thread, bool run_reshard_thread, bool use_metadata_cache, bool use_data_cache = false);
  static rgw::sal::RGWRadosStore *init_raw_storage_provider(CephContext *cct);
  static void close_storage(rgw::sal::RGWRadosStore *store);

};
=======
>>>>>>> 6279196e
<|MERGE_RESOLUTION|>--- conflicted
+++ resolved
@@ -16,9 +16,6 @@
 #pragma once
 
 #include "rgw_user.h"
-<<<<<<< HEAD
-#include "rgw_cache.h"
-=======
 #include "rgw_obj_manifest.h"
 
 class RGWGetDataCB;
@@ -31,7 +28,6 @@
 
   RGWUsageIter() : index(0) {}
 };
->>>>>>> 6279196e
 
 namespace rgw { namespace sal {
 
@@ -460,26 +456,3 @@
 };
 
 } } // namespace rgw::sal
-<<<<<<< HEAD
-
-
-class RGWStoreManager {
-public:
-  RGWStoreManager() {}
-  static rgw::sal::RGWRadosStore *get_storage(CephContext *cct, bool use_gc_thread, bool use_lc_thread, bool quota_threads,
-			       bool run_sync_thread, bool run_reshard_thread, bool use_metacache = true, bool use_datacache = false) {
-    rgw::sal::RGWRadosStore *store = init_storage_provider(cct, use_gc_thread, use_lc_thread,
-	quota_threads, run_sync_thread, run_reshard_thread, use_metacache, use_datacache);
-    return store;
-  }
-  static rgw::sal::RGWRadosStore *get_raw_storage(CephContext *cct) {
-    rgw::sal::RGWRadosStore *rados = init_raw_storage_provider(cct);
-    return rados;
-  }
-  static rgw::sal::RGWRadosStore *init_storage_provider(CephContext *cct, bool use_gc_thread, bool use_lc_thread, bool quota_threads, bool run_sync_thread, bool run_reshard_thread, bool use_metadata_cache, bool use_data_cache = false);
-  static rgw::sal::RGWRadosStore *init_raw_storage_provider(CephContext *cct);
-  static void close_storage(rgw::sal::RGWRadosStore *store);
-
-};
-=======
->>>>>>> 6279196e
